--- conflicted
+++ resolved
@@ -53,19 +53,12 @@
         "php-stubs/wp-cli-stubs": "^2.8",
         "phpstan/phpdoc-parser": "^1.23.1",
         "phpstan/phpstan": "1.10.15",
-<<<<<<< HEAD
-        "phpunit/phpunit": "^9.3.3",
-        "predis/predis": "^2.0.2",
-        "spatie/phpunit-snapshot-assertions": "^4.2",
-        "symplify/monorepo-builder": "^10.1",
-        "szepeviktor/phpstan-wordpress": "^1.2",
-=======
         "phpunit/phpunit": "^9.6.10",
         "predis/predis": "^2.2.0",
+        "spatie/phpunit-snapshot-assertions": "^4.2",
         "squizlabs/php_codesniffer": "^3.7",
         "symplify/monorepo-builder": "^10.3.3",
         "szepeviktor/phpstan-wordpress": "^1.3",
->>>>>>> 83e522fc
         "wp-coding-standards/wpcs": "dev-php-8-1 as 2.3.x-dev"
     },
     "replace": {
