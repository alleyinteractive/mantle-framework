--- conflicted
+++ resolved
@@ -54,13 +54,8 @@
         "mockery/mockery": "^1.6.6",
         "php-stubs/wp-cli-stubs": "^2.8",
         "phpstan/phpdoc-parser": "^1.23.1",
-<<<<<<< HEAD
-        "phpstan/phpstan": "1.10.41",
-        "phpunit/phpunit": "^9.6.10",
-=======
         "phpstan/phpstan": "1.10.43",
-        "phpunit/phpunit": "^9.3.3 || ^10.0.7",
->>>>>>> 527871ed
+        "phpunit/phpunit": "^9.3.3",
         "predis/predis": "^2.2.0",
         "squizlabs/php_codesniffer": "^3.7",
         "symplify/monorepo-builder": "^10.3.3",
