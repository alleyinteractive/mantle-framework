{
    "name": "alleyinteractive/mantle-framework",
    "type": "library",
    "description": "A framework for powerful WordPress development",
    "license": "GPL-2.0-or-later",
    "authors": [
        {
            "name": "Alley",
            "email": "info@alley.co"
        }
    ],
    "require": {
<<<<<<< HEAD
        "dragonmantank/cron-expression": "^2.0",
=======
        "alleyinteractive/sml": "0.9.0",
>>>>>>> 98e5d30b
        "filp/whoops": "^2.7",
        "fzaninotto/faker": "^1.9",
        "guzzlehttp/guzzle": "^6.3.1|^7.0",
        "league/commonmark": "^1.4",
        "monolog/monolog": "^2.0",
        "nesbot/carbon": "^2.36",
        "psr/container": "^1.0",
        "symfony/finder": "^5.0",
        "symfony/http-foundation": "^5.0",
        "symfony/http-kernel": "^5.0",
        "symfony/routing": "^5.0",
        "symfony/var-dumper": "^5.0",
        "voku/portable-ascii": "^1.4"
    },
    "require-dev": {
        "alley/alley-coding-standards": "dev-master",
        "mockery/mockery": "^1.3"
    },
    "config": {
        "apcu-autoloader": true,
        "optimize-autoloader": true,
        "sort-packages": true
    },
    "autoload": {
        "files": [
            "src/autoload.php",
            "src/mantle/framework/helpers.php",
            "src/mantle/framework/helpers/helpers.php"
        ]
    },
    "repositories": [
        {
            "type": "git",
            "url": "https://github.com/alleyinteractive/Alley-Coding-Standards"
        },
        {
            "type": "git",
            "url": "git@github.com:alleyinteractive/sml.git"
        }
    ],
    "scripts": {
        "phpcs": "phpcs --standard=./phpcs.xml ."
    }
}<|MERGE_RESOLUTION|>--- conflicted
+++ resolved
@@ -10,14 +10,11 @@
         }
     ],
     "require": {
-<<<<<<< HEAD
+        "alleyinteractive/sml": "0.9.0",
         "dragonmantank/cron-expression": "^2.0",
-=======
-        "alleyinteractive/sml": "0.9.0",
->>>>>>> 98e5d30b
         "filp/whoops": "^2.7",
         "fzaninotto/faker": "^1.9",
-        "guzzlehttp/guzzle": "^6.3.1|^7.0",
+        "guzzlehttp/guzzle": "^6.3.1 || ^7.0",
         "league/commonmark": "^1.4",
         "monolog/monolog": "^2.0",
         "nesbot/carbon": "^2.36",
