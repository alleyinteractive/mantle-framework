--- conflicted
+++ resolved
@@ -75,11 +75,6 @@
     },
     "autoload": {
         "files": [
-<<<<<<< HEAD
-            "src/autoload.php",
-=======
-            "src/mantle/testing/autoload.php",
->>>>>>> ad86f133
             "src/mantle/framework/helpers.php",
             "src/mantle/support/autoload.php",
             "src/mantle/testing/autoload.php"
