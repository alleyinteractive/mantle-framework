{
    "name": "mantle-framework/testing",
    "description": "The Mantle Framework Testing Package",
    "keywords": ["testing", "mantle"],
    "type": "project",
    "require": {
        "php": "^8.0",
        "alleyinteractive/composer-wordpress-autoloader": "^1.0",
        "mantle-framework/contracts": "^0.12",
        "mantle-framework/database": "^0.12",
        "mantle-framework/faker": "^0.12",
        "mantle-framework/http": "^0.12",
        "mantle-framework/http-client": "^0.12",
        "mantle-framework/support": "^0.12",
<<<<<<< HEAD
        "nunomaduro/termwind": "^1.14",
        "spatie/phpunit-snapshot-assertions": "^4.2"
=======
        "nunomaduro/termwind": "^1.15.1"
>>>>>>> 83e522fc
    },
    "extra": {
        "wordpress-autoloader": {
            "autoload": {
                "Mantle\\Testing": "./"
            }
        }
    },
    "license": "GPL-2.0-or-later",
    "authors": [
        {
            "name": "Alley",
            "email": "mantle@alley.com"
        }
    ],
    "suggest": {
        "nunomaduro/collision": "For better PHPUnit printing.",
        "mantle-framework/console": "Required to assert console commands.",
        "phpunit/phpunit": "Required to use assertions and run tests."
    },
    "config": {
        "sort-packages": true
    },
    "autoload": {
        "files": [
            "autoload.php"
        ]
    },
    "minimum-stability": "dev"
}<|MERGE_RESOLUTION|>--- conflicted
+++ resolved
@@ -12,12 +12,8 @@
         "mantle-framework/http": "^0.12",
         "mantle-framework/http-client": "^0.12",
         "mantle-framework/support": "^0.12",
-<<<<<<< HEAD
-        "nunomaduro/termwind": "^1.14",
+        "nunomaduro/termwind": "^1.15.1",
         "spatie/phpunit-snapshot-assertions": "^4.2"
-=======
-        "nunomaduro/termwind": "^1.15.1"
->>>>>>> 83e522fc
     },
     "extra": {
         "wordpress-autoloader": {
