{
    "name": "mantle-framework/testing",
    "description": "The Mantle Framework Testing Package",
    "keywords": ["testing", "mantle"],
    "type": "project",
    "require": {
        "php": "^8.0",
        "alleyinteractive/composer-wordpress-autoloader": "^1.0",
<<<<<<< HEAD
        "mantle-framework/contracts": "^0.7",
        "mantle-framework/database": "^0.7",
        "mantle-framework/http-client": "^0.7",
        "mantle-framework/http": "^0.7",
        "mantle-framework/support": "^0.7",
        "nunomaduro/termwind": "^1.14"
=======
        "mantle-framework/contracts": "^0.9",
        "mantle-framework/database": "^0.9",
        "mantle-framework/http-client": "^0.9",
        "mantle-framework/http": "^0.9",
        "mantle-framework/support": "^0.9"
>>>>>>> 910a7a64
    },
    "extra": {
        "branch-alias": {
            "dev-main": "0.9-dev"
        },
        "wordpress-autoloader": {
            "autoload": {
                "Mantle\\Testing": "./"
            }
        }
    },
    "license": "GPL-2.0-or-later",
    "authors": [
        {
            "name": "Alley",
            "email": "info@alley.co"
        }
    ],
    "suggest": {
        "phpunit/phpunit": "Required to use assertions and run tests."
    },
    "minimum-stability": "dev",
    "config": {
        "sort-packages": true
    },
    "autoload": {
        "files": [
            "autoload.php"
        ]
    }
}<|MERGE_RESOLUTION|>--- conflicted
+++ resolved
@@ -6,20 +6,12 @@
     "require": {
         "php": "^8.0",
         "alleyinteractive/composer-wordpress-autoloader": "^1.0",
-<<<<<<< HEAD
-        "mantle-framework/contracts": "^0.7",
-        "mantle-framework/database": "^0.7",
-        "mantle-framework/http-client": "^0.7",
-        "mantle-framework/http": "^0.7",
-        "mantle-framework/support": "^0.7",
-        "nunomaduro/termwind": "^1.14"
-=======
         "mantle-framework/contracts": "^0.9",
         "mantle-framework/database": "^0.9",
         "mantle-framework/http-client": "^0.9",
         "mantle-framework/http": "^0.9",
-        "mantle-framework/support": "^0.9"
->>>>>>> 910a7a64
+        "mantle-framework/support": "^0.9",
+        "nunomaduro/termwind": "^1.14"
     },
     "extra": {
         "branch-alias": {
