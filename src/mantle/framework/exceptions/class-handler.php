<?php
/**
 * Handler class file.
 *
 * @package Mantle
 */

namespace Mantle\Framework\Exceptions;

use Exception;
use Mantle\Auth\Authentication_Error;
use Mantle\Contracts\Application;
use Mantle\Contracts\Exceptions\Handler as Contract;
use Mantle\Database\Model\Model_Not_Found_Exception;
use Mantle\Http\Request;
use Mantle\Http\Routing\Route;
use Mantle\Support\Arr;
use Psr\Log\LoggerInterface;
use Symfony\Component\Console\Output\OutputInterface;
use Symfony\Component\HttpFoundation\JsonResponse;
use Symfony\Component\HttpFoundation\RedirectResponse;
use Symfony\Component\HttpFoundation\Response;
use Symfony\Component\HttpKernel\Exception\HttpException;
use Symfony\Component\HttpKernel\Exception\HttpExceptionInterface;
use Symfony\Component\HttpKernel\Exception\NotFoundHttpException;
use Symfony\Component\Routing\Exception\ResourceNotFoundException;
use Throwable;

use function Mantle\Support\Helpers\collect;

/**
 * Error Handler for the Application
 *
 * Provides logging back to the logging service provider for exceptions thrown and
 * graceful handling of errors.
 *
 * @todo Add testing to improve coverage.
 */
class Handler implements Contract {

	/**
	 * The container implementation.
	 *
	 * @var Application
	 */
	protected Application $container;

	/**
	 * A list of the exception types that are not reported.
	 *
	 * @var array
	 */
	protected $dont_report = [];

	/**
	 * A list of the internal exception types that should not be reported.
	 *
	 * @var array
	 */
	protected $internal_dont_report = [
		\Symfony\Component\Console\Exception\CommandNotFoundException::class,
		\Symfony\Component\Console\Exception\RuntimeException::class,
		Authentication_Error::class,
		HttpException::class,
		Model_Not_Found_Exception::class,
		ResourceNotFoundException::class,
	];

	/**
	 * Create a new exception handler instance.
	 *
	 * @param Application $container
	 */
	public function __construct( Application $container ) {
		$this->container = $container;
	}

	/**
	 * Report or log an exception.
	 *
	 * @param Throwable $e Exception thrown.
	 *
	 * @throws Exception Throws if logger not found.
	 */
	public function report( Throwable $e ): void {
		if ( $this->shouldnt_report( $e ) ) {
			return;
		}

		// Send the report method to the exception if it exists.
		$report_callable = [ $e, 'report' ];
		if ( is_callable( $report_callable ) ) {
			$this->container->call( $report_callable );
			return;
		}

		try {
			$logger = $this->container->make( LoggerInterface::class );
		} catch ( Exception $e ) {
			throw $e;
		}

		$logger->error(
			$e->getMessage(),
			array_merge(
				$this->exception_context( $e ),
				$this->context(),
				[ 'exception' => $e ]
			)
		);
	}

	/**
	 * Determine if the exception should be reported.
	 *
	 * @param  \Throwable $e
	 * @return bool
	 */
	public function should_report( Throwable $e ) {
		return ! $this->shouldnt_report( $e );
	}

	/**
	 * Determine if the exception is in the "do not report" list.
	 *
	 * @param  \Throwable $e
	 * @return bool
	 */
	protected function shouldnt_report( Throwable $e ) {
		$dont_report = array_merge( $this->dont_report, $this->internal_dont_report );

		return ! is_null(
			Arr::first( $dont_report, fn ( $type ) => $e instanceof $type ),
		);
	}

	/**
	 * Get the default exception context variables for logging.
	 *
	 * @param  \Throwable $e
	 * @return array
	 */
	protected function exception_context( Throwable $e ) {
		if ( method_exists( $e, 'context' ) ) {
			return $e->context();
		}

		return [];
	}

	/**
	 * Get the default context variables for logging.
	 *
	 * @return array
	 */
	protected function context() {
		try {
			return array_filter(
				[
					'blogId' => get_current_blog_id(),
					'userId' => get_current_user_id(),
				]
			);
		} catch ( Throwable $e ) {
			return [];
		}
	}

	/**
	 * Render an exception into an HTTP response for the web.
	 *
	 * @param Request   $request Request object.
	 * @param Throwable $e Exception thrown.
	 * @return Response|mixed
	 * @throws \Throwable Thrown on catch.
	 */
	public function render( $request, Throwable $e ) {
		// Check if the exception has a render method.
		if ( method_exists( $e, 'render' ) ) {
			$response = $e->render( $request );

			if ( $response ) {
				return Route::ensure_response( $response );
			}
		}

		/**
		 * Allow the whoops page handler to handle this automatically except for
		 * JSON requests which returns an error in JSON instead.
		 *
		 * @see Mantle\Framework\Providers\Error_Service_Provider
		 */
		if ( config( 'app.debug' ) && ! $request->expects_json() ) {
			throw $e;
		}

		$e = $this->prepare_exception( $e );

		return $request->expects_json()
			? $this->prepare_json_response( $request, $e )
			: $this->prepare_response( $request, $e );
	}

	/**
	 * Render an exception to the console.
	 *
	 * @param OutputInterface $output
	 * @param Throwable       $e
	 *
	 * @throws Throwable Thrown in debug mode to trigger Whoops.
	 */
	public function render_for_console( OutputInterface $output, Throwable $e ): void {
		if ( config( 'app.debug' ) ) {
			// Use Whoops to render the exception if we're in debug mode.
			( new \NunoMaduro\Collision\Provider() )->register();

			throw $e;
		}

		( new \Mantle\Console\Application( $this->container ) )->render_throwable( $e, $output );
	}

	/**
	 * Prepare an exception for rendering.
	 *
	 * @param Throwable $e Exception thrown.
	 */
	protected function prepare_exception( Throwable $e ): Throwable {
		if ( $e instanceof Model_Not_Found_Exception ) {
			$e = new NotFoundHttpException( $e->getMessage(), $e, 404 );
		}

		return $e;
	}

	/**
	 * Prepare a response for the given exception.
	 *
	 * @param  \Mantle\Http\Request $request Request object.
	 * @param  \Throwable           $e Exception thrown.
	 */
	protected function prepare_response( $request, Throwable $e ): Response {
		if ( $e instanceof ResourceNotFoundException ) {
			$e = new NotFoundHttpException( $e->getMessage(), $e, 404 );
		}

		if ( ! $e instanceof HttpException ) {
			$e = new HttpException( 500, $e->getMessage() );
		}

		return $this->to_mantle_response( $this->render_http_exception( $e ), $e );
	}

	/**
	 * Render the given HttpException with a view.
	 *
	 * Will attempt to load an error relative to the HTTP code. For example, a 500
	 * error will load `/views/error-500.php` that will fallback to '/views/error.php'
	 * if that is not found.
	 *
	 * @param  HttpException $e Exception thrown.
	 * @todo Check if the view exists.
	 */
	protected function render_http_exception( HttpException $e ): Response {
		global $wp_query;

		// Calling a view this early doesn't work well for WordPress.
		if ( empty( $wp_query ) ) {
			$wp_query = new \WP_Query(); // phpcs:ignore WordPress.WP.GlobalVariablesOverride.Prohibited
		}

		$view = $this->get_http_exception_view( $e );

		return response()->view(
			$view[0],
			$view[1],
			[
				'code'      => $e->getStatusCode(),
				'exception' => $e,
			],
			$e->getStatusCode(),
		);
	}

	/**
	 * Get the view used to render HTTP exceptions.
	 *
	 * @param \Symfony\Component\HttpKernel\Exception\HttpExceptionInterface $e Exception thrown.
	 * @return array{0: string, 1: string}
	 */
	protected function get_http_exception_view( HttpExceptionInterface $e ) {
		return [ 'error/error', (string) $e->getStatusCode() ];
	}

	/**
	 * Map the given exception into an response.
	 *
	 * @param  Response   $response
	 * @param  \Throwable $e
	 * @return Response
	 */
	protected function to_mantle_response( Response $response, Throwable $e ) {
		if ( ! $response instanceof RedirectResponse ) {
			$response = new Response(
				$response->getContent(),
				$response->getStatusCode(),
				$response->headers->all()
			);
		}

		return $response;
	}

	/**
	 * Prepare a JSON response for the given exception.
	 *
	 * @param Request                 $request
	 * @param Throwable|HttpException $e
	 */
	protected function prepare_json_response( $request, Throwable | HttpException $e ): JsonResponse {
		return new JsonResponse(
			$this->convert_exception_to_array( $e ),
			$e instanceof HttpException ? $e->getStatusCode() : 500,
			$e instanceof HttpException ? $e->getHeaders() : []
		);
	}

	/**
	 * Convert the given exception to an array.
	 *
	 * @param  \Throwable $e
	 */
	protected function convert_exception_to_array( Throwable $e ): array {
		return config( 'app.debug' ) ? [
			'message'   => $e->getMessage(),
			'exception' => get_class( $e ),
			'file'      => $e->getFile(),
			'line'      => $e->getLine(),
			'trace'     => collect( $e->getTrace() )->map(
				function ( $trace ) {
					return Arr::except( $trace, [ 'args' ] );
				}
			)->all(),
		] : [
			'message' => $this->is_http_exception( $e ) ? $e->getMessage() : __( 'Server Error', 'mantle' ),
		];
	}

	/**
	 * Determine if the given exception is an HTTP exception.
	 *
	 * @template TThrowable of Throwable
	 *
	 * @param Throwable $e Exception thrown.
<<<<<<< HEAD
=======
	 * @return bool
>>>>>>> 1baf83fb
	 * @phpstan-param TThrowable $e
	 * @phpstan-return (TThrowable is HttpException ? true : false)
	 */
	protected function is_http_exception( Throwable $e ): bool {
		return $e instanceof HttpException;
	}
}<|MERGE_RESOLUTION|>--- conflicted
+++ resolved
@@ -352,10 +352,7 @@
 	 * @template TThrowable of Throwable
 	 *
 	 * @param Throwable $e Exception thrown.
-<<<<<<< HEAD
-=======
 	 * @return bool
->>>>>>> 1baf83fb
 	 * @phpstan-param TThrowable $e
 	 * @phpstan-return (TThrowable is HttpException ? true : false)
 	 */
