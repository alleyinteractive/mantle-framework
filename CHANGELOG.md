--- conflicted
+++ resolved
@@ -7,7 +7,8 @@
 
 ## Unreleased
 
-<<<<<<< HEAD
+📢 Minimum PHP version is now 8.2. The framework supports 8.2 - 8.4.
+
 ### Added
 
 - ✨ Experimental feature ✨: Use the home URL as the base URL for testing rather
@@ -20,15 +21,9 @@
 	the hard-coded `WP_TESTS_DOMAIN`. It will also infer the HTTPS status from
 	the home URL.
 - Added `with_option()`/`with_home_url()`/`with_site_url()` methods to the installation manager.
-=======
-📢 Minimum PHP version is now 8.2. The framework supports 8.2 - 8.4.
-
-### Added
-
 - Add a `without_local_object_cache()` method to prevent the `object-cache.php` drop-in from being loaded locally.
 - Added a better `dump()` method to the response object when testing HTTP
   requests that will dump the request/response to the console.
->>>>>>> 3db21c53
 
 ### Changed
 
