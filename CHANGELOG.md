--- conflicted
+++ resolved
@@ -7,7 +7,6 @@
 
 ## Unreleased
 
-<<<<<<< HEAD
 ### Added
 
 - ✨ Experimental feature ✨: Use the home URL as the base URL for testing rather
@@ -20,11 +19,10 @@
 	the hard-coded `WP_TESTS_DOMAIN`. It will also infer the HTTPS status from
 	the home URL.
 - Added `with_option()`/`with_home_url()`/`with_site_url()` methods to the installation manager.
-=======
+
 ### Changed
 
 - Disable `spatie/once`'s cache if found during unit testing.
->>>>>>> 147ce161
 
 ## v1.3.3 - 2025-01-10
 
