--- conflicted
+++ resolved
@@ -5,19 +5,17 @@
 The format is based on [Keep a Changelog](https://keepachangelog.com/en/1.0.0/),
 and this project adheres to [Semantic Versioning](https://semver.org/spec/v2.0.0.html).
 
-<<<<<<< HEAD
-## v0.12.11 - 2023-12-11
+## v0.12.12 - 2024-01-08
 
 ### Added
 
 - Adding support back for `alleyinteractive/wp-filter-side-effects` 1.0.
-=======
+
 ## v0.12.11 - 2023-12-18
 
 ### Fixed
 
 - Allow Windows drive paths.
->>>>>>> 59ced503
 
 ## v0.12.10 - 2023-11-27
 
