# Changelog

All notable changes to this project will be documented in this file.

The format is based on [Keep a Changelog](https://keepachangelog.com/en/1.0.0/),
and this project adheres to [Semantic Versioning](https://semver.org/spec/v2.0.0.html).

## v1.1.0 - 2024-09-23

### Added

- Add support for dispatching jobs to the queue after the current response has
  been sent.
- Allow the block factory to override text when generating blocks.
- Added new `defer()` helper.
- Added `Cache::flexible()` method to add SWR support to the cache.
- Added support for parallel unit testing with `brianium/paratest` (in beta).
- Added dynamic creation of post type/taxonomy factories.
- Added `Reset_Server` trait to reset the server between tests.
- Add `with_https()` to control if the request being tested is over HTTPS.
- Add `andReturnBoolean()` and `andReturn( fn ( $value ) => ... )` support to
  action/filter expectations
- Add cached HTTP response support using the `cache()` method.

### Changed

<<<<<<< HEAD
- Upgraded minimum PHP version to 8.2.
=======
- **Breaking:** Http Client pools should now be built using `->method()` and `->url()` instead.
>>>>>>> 0d5572c2
- Dropped support for Redis as a cache backend in favor of the default object
  cache drop-in.
- Allow returning falsey from `Collection::map_to_dictionary()`.

## v1.1.3 - 2024-08-14

### Added

- Added a `with_image()` helper to mocked HTTP responses.
- Added a `is_blob()` and `is_file()` helper to `Mantle\Http_Client\Response`.
- Added `with_real_thumbnail()` method to post factory for creating posts with
  real underlying thumbnail files.

### Changed

- Added support for faking specific HTTP requests by method.
- Added helper for fluently building HTTP sequence responses.

### Fixed

- Fixed an issue with taxonomy registration not returning an array.

## v1.1.2 - 2024-06-20

### Fixed

- Fixed issue with the `mantle-framework/testkit` package depending on classes
  that do not exist for that package (introduced in v1.1.0).

## v1.1.1 - 2024-06-20

### Added

- Add a `with_json()` helper to the HTTP client to send JSON data in a request.

### Changed

- Added types to the HTTP client methods.

### Fixed

- Fix the order of the `vip-config.php` loading that was added during 1.0.

## v1.1.0

### Added

- Added a `classname`/`the_classname` helper to generate complex class names.
- Added support for installing the Redis `object-cache.php` drop-in during
  testing with `with_object_cache()`.
- Added support for PHPUnit 11.

### Changed

- Overhauled the bootloader to be more flexible and allow for more
  customization. Supports passing configuration, custom kernels, exception
  handlers, etc. via the bootloader when configuring the application.
- Ensure that framework configuration is properly merged into application
  configuration when booting the application. This allows for slimmer
  configuration files in the application. Service providers will always
  load without needing to be declared in the application configuration.
- Load the `wp-content/vip-config/vip-config.php` file if it exists during
  testing to integrate better with VIP Go projects.

### Fixed

- Fixed issue with command jobs not working properly.
- Ensure that unit tests fail when a project's installation script fails.
- Fix anonymous queue jobs from WP-CLI failing to run.
- Fixed issue with HTTP Client not returning the proper headers.

## v1.0.7 - 2024-04-29

### Added

- Added a `block_factory()` helper to generate blocks in tests.

### Changed

- Changed `Hookable` to accept all arguments passed to the `add_action()` and
  `add_filter()` functions.

### Fixed

- Prevent sending mail during the install `wp_install()` call in unit tests by
  mocking the `$phpmailer` global earlier.
- Allow anonymous models to define events via `Model::created()` methods.
- Fixed the Collision printer with PHPUnit 10.

## v1.0.6 - 2024-04-19

### Fixed

- Properly disabling VIP's alloptions protections during unit testing
  (previously applied in v1.0.5).

## v1.0.5 - 2024-04-18

### Changed

- Disable VIP's `pre_wp_load_alloptions_protections` protection during unit testing.

## v1.0.4 - 2024-04-17

### Added

- Define the `WP_RUN_CORE_TESTS` constant during unit tests.

### Fixed

- Ensure that dumping the content dumps non-json content,

## v1.0.3 - 2024-04-15

### Fixed

- Proper unset server headers when testing.

## v1.0.2 - 2024-04-15

### Added

- Added `html_string()` helper to make assertions against a HTML string easier in testing.
- Added new assertion methods to test against elements.

### Fixed

- Fixed incorrect status code when testing.
- Properly tear down the `$wp_the_query` global.

## v1.0.1 - 2024-04-09

### Fixed

- Changed the timing of the `set_up` method being called in tests to be after
  the database transaction is started.
- Allow other use of the `pre_http_request` filter when preventing external
  requests during testing.
- Fixed an issue with the streamed HTTP response not being converted to a
  `WP_Error` when needed.

## v1.0.0 - 2024-04-04

### Added

- Added support for PHP 8.3.
- Add support for querying against against enum values in the database.
- PHPUnit 10 support added and `nunomaduro/collision` depend on to v6-7. See
  [PHPUnit 10 Migration](#phpunit-10-migration) for more information.
- Adds database-specific collections with storage of the `found_rows` value.
- Added testing against `wp_mail()` calls.
- Added assertions for elements by query selector (`assertElementExistsByQuerySelector()` and `assertElementMissingByQuerySelector()`).
- Added `Hookable` support trait.
- Added support for authentication via an attribute on a test case/method.
- Added new `map()` method to the query builder.

### Changed

- Database queries against models now return an instance of
  `Mantle\Database\Query\Collection` which includes the `found_rows` value.
- Overhauled queue performance and added admin interface.
- Tests that make requests using `$this->get()` and other HTTP methods will now
  use a fluent pending request class `Mantle\Testing\Pending_Testable_Request`
  to allow for more complex request building.
- Upgraded Symfony components to 6.2.
- Allow meta to be set as an array on a model.

### Removed

- Removed support for PHP 8.0. The minimum PHP version is now 8.1.

### PHPUnit 10 Migration

When upgrading to Mantle v1 projects will receive `phpunit/phpunit` v10 and
`nunomaduro/collision` v7. PHPUnit 10 requires PSR-4 file structure for tests
(`tests/Feature/MyExampleTest.php` vs `tests/feature/test-my-example.php`). If
you have tests written in the old style, you will need to migrate them to PSR-4.
If you wish to continue using PHPUnit 9, you will need to downgrade to PHPUnit
9/Collision 6. To do so, run the following command:

    composer require --dev phpunit/phpunit:^9 nunomaduro/collision:^6 -W

To upgrade an existing test suite to PHPUnit 10 and PSR-4 standards, consider
using a [helper tool](https://github.com/alleyinteractive/wp-to-psr-4/). You
will also need to adjust your `phpunit.xml` file:

```diff
<phpunit
	bootstrap="tests/bootstrap.php"
	backupGlobals="false"
	colors="true"
	convertErrorsToExceptions="true"
	convertNoticesToExceptions="true"
	convertWarningsToExceptions="true"
-	printerClass="NunoMaduro\Collision\Adapters\Phpunit\Printer"
>
	<testsuites>
		<testsuite name="general">
-			<directory prefix="test-" suffix=".php">tests</directory>
+			<directory suffix="Test.php">tests</directory>
		</testsuite>
	</testsuites>
</phpunit>
```

If you plan on using PHPUnit 10 and previously declared the `phpunit/phpunit`
version in your `composer.json` file, now would be a good time to remove it and
allow Mantle to manage that.

## v0.12.12 - 2024-01-08

### Added

- Adding support back for `alleyinteractive/wp-filter-side-effects` 1.0.

## v0.12.11 - 2023-12-18

### Fixed

- Allow Windows drive paths.

## v0.12.10 - 2023-11-27

### Changed

- Removed PHPUnit 10 support to prevent a breaking change. Moved to 1.x.

## v0.12.9 - 2023-11-21

### Changed

- Added PHPUnit 10 support.

## v0.12.8 - 2023-11-14

### Added

- Adding block assertions to strings.
- Allow partial matching of HTML content by xpath selectors.
- Add a shutdown handler to the installation script to prevent silent fatals.

### Fixed

- Ensure factories can be used with data providers.

## v0.12.7 - 2023-10-02

### Added

- Adding date query builder for posts.
- Adds a trait to easily silence remote requests during testing.

### Changed

- Improve the messaging of assertions when testing.

### Fixed

- Ensure that attribute and action methods are deduplicated in service providers.

## v0.12.6 - 2023-09-06

### Fixed

- Fix issue with custom post types/taxonomies and factories not resuming the
  correct post type/taxonomy after creation.

## v0.12.5 - 2023-09-01

### Fixed

- Improved the performance of the `with_image()` method on attachment factories.

## v0.12.4 - 2023-08-24

### Added

- Added `with_active_plugins()` method to the installation manager to set the active plugins after installation.
- Added the `install_plugin()` method to the installation manager to install a
  plugin from WordPress.org or a remote URL.

### Fixed

- Fixed an issue where the console kernel was not booting unless running `wp mantle` directly.

## v0.12.3 - 2023-08-21

### Added

- Add better support for a query modifier on a relationship.
- Add `whereRaw()` for querying against raw attributes in a SQL query.

### Fixed

- Fixed an issue when saving multiple models.

## v0.12.2 / v0.12.1

No changes, just a re-release to fix a bad tag.

## v0.12.0 - 2023-08-17

### Added

- Introduce a flexible Application Bootloader.
- Allow dynamic instance of a model to be created without defining the model class.
- Add facade docblocks and phpdoc block generation script.
- Stringable and updated Str class.
- Vendor Publishable Assets.
- Add first_or_new/first_or_create/update_or_create methods.
- New assertion helpers.
- Adding PHP 8.2 support.
- Allow JSON to be POST-ed to requests when testing.
- Adding chunk()/chunk_by_id()/each()/each_by_id() methods to the query builder, fixing order by aliases.
- Add dump/dumpSql/dd/ddSql to the query builder.
- Add testing for prefer-lowest.
- Add snapshot testing.

### Fixed

- Fix an error when typehinting and using request variables.
- Fix generator namespaces.
- Fix http-client content_type method by @nlemoine.
- Ensure that REST API headers are persisted when testing.

### Changed

- Remove Guzzle HTTP and move to WordPress Http Client.
- Refresh application routing and add tests.
- Improve the handling of various arguments to with_terms().
- Refactor Factories for simplicity and to combine with testing factories.
- Updating factory generators/stubs.
- Requiring `symfony/console`, upgrading to `psr/log` 3.0.
- Ensure that faker can always generate Gutenberg blocks.

## New Contributors
- @nlemoine made their first contribution in https://github.com/alleyinteractive/mantle-framework/pull/409

**Full Changelog**: https://github.com/alleyinteractive/mantle-framework/compare/v0.11.3...v0.12.0

## v0.11.3 - 2023-07-21

- Allow the default database configuration to be customized via environment
  variables: `WP_DB_NAME`, `WP_DB_USER`, `WP_DB_PASSWORD`, `WP_DB_HOST`.

## v0.11.2 - 2023-07-21

- Add back-support for WordPress 6.0 when testing.

## v0.11.1 - 2023-05-31

- Add support for using SQLite in tests (opt-in).

## v0.11.0 - 2023-05-30

### Added

- Add support for rsync-ing mu-plugins and adding object-cache.php during testing.

### Changes

- Assorted fixes from/to support PHPStan (we're now at level 5 with plans to increase).

## v0.10.8 - 2023-04-14

### Fixes

- Remove any reference to `LazyCollection`.

### Added

- Add a `with_image()` helper to create an attachment with a real image.

### Fixes

- Remove duplicate `rsync_exclusions` keys in `Rsync_Installation`.
- Handle some edge cases when running wp-cli on VIP

## v0.10.7 - 2023-04-04

- Fixing issue with core test case shim.

## v0.10.6 - 2023-03-31

### Changed

- Set better defaults for registering meta.
- Improving rsyncing and phpunit path detection during unit tests.
- Introduce a WP_UnitTestCase class and a core shim to the testing framework.
- Improve reporting of stray HTTP requests during unit tests.
- Allow json to be dumped from the testing response.

### Fixed

- Make `wp_insert_post` return `WP_Error`.
- Fix an error with the trace not passing through.
- Fix `get_facade_accessor` signature.

## v0.10.5 - 2023-02-22

### Fixed

- Fix a fatal error when the build directory doesn't exist.

## v0.10.4 - 2023-02-22

### Changed

- Remove Laravel Mix support. Switch to asset loader that aligns with shared company configuration.

## v0.10.3 - 2023-02-17

### Fixed

- Ensure --url doesn't throw an error on bin/mantle

## v0.10.2 - 2023-02-15

- Fix issue with custom namespace in application.

## v0.10.1 - 2023-01-10

- Upgrading to `voku/portable-ascii` v2 to fix conflicted version with `illuminate/support`.

## v0.10.0 - 2023-01-06

- Improvements to database factories: adds `with_meta()` to all supported types, adds `with_posts()` to term factory.
- Upgrading to Symfony 6 and Illuminate/View 9
- Allow `Mantle\Testing\Mock_Http_Response` to be converted to `Mantle\Http_Client\Response`
- Support streamed HTTP responses in the client and fake.
- Add `maybe_rsync_content` during testing.
- Add `--delete` when rsyncing content during testing.
- Work to make Mantle a bit more isolated.

## v0.9.1 - 2022-11-22

- Fix for testing installation.

## v0.9.0 - 2022-11-16

- Allow more flexible control over incorrect usage and deprecations
- Add support for rsync-ing a codebase from within the testing suite
- Fixes for WordPress 6.1
- Adding support for testing commands
- Add support for an isolated console mode
- Use the existing WP_CORE_DIR if one exists
- Display trace for incorrect usage/deprecation notices
- Authentication assertions and tests

## v0.8.0 - 2022-10-25

- **Fix:*- Set default to string incase of missing location.
- Adding assertions for element missing/existing.
- Middleware for testing factories.

## v0.7.0 - 2022-10-06

- Asset assertions and improvements.
- Support for mix pulling in dependencies.
- Cast the item to an array inside of only_children.
- Adding keywords to trigger --dev.
- Separate requires based on what they include.
- Compatibility layer for Refresh_Database and Installs_WordPress.

## v0.6.1 - 2022-09-20

- Adding alleyinteractive/wp-filter-side-effects to mantle-framework/database

## v0.6.0 - 2022-09-16

- Ensure tests have a permalink structure by default.
- Adding only_children() method to collections.
- Update to `alleyinteractive/composer-wordpress-autoloader` v1.0.0.
- Overhaul queue system, add support for closures to be dispatched to the queue asynchronously.
- Remove Caper package in favor of https://github.com/alleyinteractive/wp-caper.

## v0.5.4 - 2022-08-04

- Fixing issue with testing library

## v0.5.2 - 2022-08-03

- Fixing issue with Http Client.

## v0.5.1 - 2022-08-01

- Fixing issue with testing installation callback.

## v0.5.0 - 2022-07-29

- Prevent external requests during unit testing in https://github.com/alleyinteractive/mantle-framework/pull/293
- Adding macroable to responses in https://github.com/alleyinteractive/mantle-framework/pull/292
- Bump actions/cache from 3.0.4 to 3.0.5 by @dependabot in https://github.com/alleyinteractive/mantle-framework/pull/294
- Bumping asset manager in https://github.com/alleyinteractive/mantle-framework/pull/295
- Update testkit to include URL Generator in https://github.com/alleyinteractive/mantle-framework/pull/296
- Add request before/after callbacks in https://github.com/alleyinteractive/mantle-framework/pull/298
- Cleaning up the flag/argument, simplify to flag/argument/option in https://github.com/alleyinteractive/mantle-framework/pull/297
- Including mantle-framework/http-client with testing in https://github.com/alleyinteractive/mantle-framework/pull/299
- Fix Asset_Manager bug on asset() by @anubisthejackle in https://github.com/alleyinteractive/mantle-framework/pull/300
- Adding an Installation_Manager to facilitate installation in https://github.com/alleyinteractive/mantle-framework/pull/302
- Adding Conditionable Method Chaining in https://github.com/alleyinteractive/mantle-framework/pull/304
- Adding support for Mock_Http_Sequence inside an array in https://github.com/alleyinteractive/mantle-framework/pull/303
- Adding Concurrent Http Client Request Support in https://github.com/alleyinteractive/mantle-framework/pull/301
- Bumping composer autoloader to v0.6 in https://github.com/alleyinteractive/mantle-framework/pull/306

## v0.4.0 - 2022-06-28

Fixing a miss-tagged version.

## 0.3.0 - 2022-06-27

### Added

- Allow testing framework factory to return models pull/276
- Define Post Model Terms Fluently
- Add is_json/headline to Str
- Adding a With_Faker trait
- Adding Assert JSON Structure

### Fixed

- Make all headers lowercase for easier comparison when testing

## 0.2.0 - 2022-05-25

### Added

- Create new Testkit cases: Integration and Unit Test by @anubisthejackle in https://github.com/alleyinteractive/mantle-framework/pull/269
- Adding create_ordered_set helper in https://github.com/alleyinteractive/mantle-framework/pull/271
- Allow control over the temporary URL expiration in https://github.com/alleyinteractive/mantle-framework/pull/272
- Allow attributes to register hooks in https://github.com/alleyinteractive/mantle-framework/pull/273
- Registering listeners with attributes in https://github.com/alleyinteractive/mantle-framework/pull/275

### Fixed

- Fix Faker deprecation warnings about accessing methods as parameters by @anubisthejackle in https://github.com/alleyinteractive/mantle-framework/pull/270
- Ensure WP_MULTISITE can be passed properly in https://github.com/alleyinteractive/mantle-framework/pull/274

## [0.1.0](https://github.com/alleyinteractive/mantle-framework/releases/tag/v0.1.0) - 2022-04-19

Initial release of the Mantle Framework 🎉<|MERGE_RESOLUTION|>--- conflicted
+++ resolved
@@ -24,11 +24,7 @@
 
 ### Changed
 
-<<<<<<< HEAD
-- Upgraded minimum PHP version to 8.2.
-=======
 - **Breaking:** Http Client pools should now be built using `->method()` and `->url()` instead.
->>>>>>> 0d5572c2
 - Dropped support for Redis as a cache backend in favor of the default object
   cache drop-in.
 - Allow returning falsey from `Collection::map_to_dictionary()`.
