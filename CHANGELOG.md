# Changelog

All notable changes to this project will be documented in this file.

The format is based on [Keep a Changelog](https://keepachangelog.com/en/1.0.0/),
and this project adheres to [Semantic Versioning](https://semver.org/spec/v2.0.0.html).

## Unreleased

<<<<<<< HEAD
### Added

- Added a better `dump()` method to the response object when testing HTTP
  requests that will dump the request/response to the console.

### Changed

- Ensure that the `QUERY_STRING` server variable is set when testing HTTP
	requests.
=======
### Changed

- Disable `spatie/once`'s cache if found during unit testing.
>>>>>>> 147ce161

## v1.3.3 - 2025-01-10

### Added

- Added `Mantle\Support\Helpers\capture` helper to capture output from a callback using output buffering.

### Changed

- Updated the `Mantle\Support\Helpers\defer` helper to be able to used outside
  of the Mantle Framework via the `shutdown` hook.

### Fixed

- Allow `Filter`/`Action` attributes to be used multiple times on the same method.

## v1.3.2 - 2024-12-17

- Allow stray requests to be ignored and pass through when stray requests are being prevented.

## v1.3.1 - 2024-12-13

### Fixed

- Fixed issue where output buffers were left open when an exception occurred during setup.

## v1.3.0 - 2024-12-02

### Added

- Define a `thumbnail` relationship on the post model that when defined will return an attachment model.
- Added count support to `assertSee()` for responses and `assertContains()` for HTML string assertions.
- Added `assertContains()` to response assertions.

### Changed

- Post factories that are passed a term slug to `with_terms()` will create the
  term if it doesn't exist by default. This can be disabled by calling the
  `create_terms()` method on the factory or replacing the with terms method call
  with `with_terms_only_existing()`.

### Fixed

- Attachment factories now properly use the `Attachment_Factory` class.
- Ensure that the `delete()` method of the HTTP Client doesn't set a body by default.
- Ensure that `with_terms()` can support an array of term slugs when passed with a
  taxonomy index.
- Ensure that framework configuration respects the application configuration.
- Ensure that collections can properly implode `Stringable` objects.

## v1.2.0 - 2024-09-23

### Added

- Add support for dispatching jobs to the queue after the current response has
  been sent.
- Allow the block factory to override text when generating blocks.
- Added new `defer()` helper.
- Added `Cache::flexible()` method to add SWR support to the cache.
- Added support for parallel unit testing with `brianium/paratest` (in beta).
- Added dynamic creation of post type/taxonomy factories.
- Added `Reset_Server` trait to reset the server between tests.
- Add `with_https()` to control if the request being tested is over HTTPS.
- Add `andReturnBoolean()` and `andReturn( fn ( $value ) => ... )` support to
  action/filter expectations
- Add cached HTTP response support using the `cache()` method.

### Changed

- **Breaking:** Http Client pools should now be built using `->method()` and `->url()` instead.
- Dropped support for Redis as a cache backend in favor of the default object
  cache drop-in.
- Allow returning falsey from `Collection::map_to_dictionary()`.

## v1.1.3 - 2024-08-14

### Added

- Added a `with_image()` helper to mocked HTTP responses.
- Added a `is_blob()` and `is_file()` helper to `Mantle\Http_Client\Response`.
- Added `with_real_thumbnail()` method to post factory for creating posts with
  real underlying thumbnail files.

### Changed

- Added support for faking specific HTTP requests by method.
- Added helper for fluently building HTTP sequence responses.

### Fixed

- Fixed an issue with taxonomy registration not returning an array.

## v1.1.2 - 2024-06-20

### Fixed

- Fixed issue with the `mantle-framework/testkit` package depending on classes
  that do not exist for that package (introduced in v1.1.0).

## v1.1.1 - 2024-06-20

### Added

- Add a `with_json()` helper to the HTTP client to send JSON data in a request.

### Changed

- Added types to the HTTP client methods.

### Fixed

- Fix the order of the `vip-config.php` loading that was added during 1.0.

## v1.1.0

### Added

- Added a `classname`/`the_classname` helper to generate complex class names.
- Added support for installing the Redis `object-cache.php` drop-in during
  testing with `with_object_cache()`.
- Added support for PHPUnit 11.

### Changed

- Overhauled the bootloader to be more flexible and allow for more
  customization. Supports passing configuration, custom kernels, exception
  handlers, etc. via the bootloader when configuring the application.
- Ensure that framework configuration is properly merged into application
  configuration when booting the application. This allows for slimmer
  configuration files in the application. Service providers will always
  load without needing to be declared in the application configuration.
- Load the `wp-content/vip-config/vip-config.php` file if it exists during
  testing to integrate better with VIP Go projects.

### Fixed

- Fixed issue with command jobs not working properly.
- Ensure that unit tests fail when a project's installation script fails.
- Fix anonymous queue jobs from WP-CLI failing to run.
- Fixed issue with HTTP Client not returning the proper headers.

## v1.0.7 - 2024-04-29

### Added

- Added a `block_factory()` helper to generate blocks in tests.

### Changed

- Changed `Hookable` to accept all arguments passed to the `add_action()` and
  `add_filter()` functions.

### Fixed

- Prevent sending mail during the install `wp_install()` call in unit tests by
  mocking the `$phpmailer` global earlier.
- Allow anonymous models to define events via `Model::created()` methods.
- Fixed the Collision printer with PHPUnit 10.

## v1.0.6 - 2024-04-19

### Fixed

- Properly disabling VIP's alloptions protections during unit testing
  (previously applied in v1.0.5).

## v1.0.5 - 2024-04-18

### Changed

- Disable VIP's `pre_wp_load_alloptions_protections` protection during unit testing.

## v1.0.4 - 2024-04-17

### Added

- Define the `WP_RUN_CORE_TESTS` constant during unit tests.

### Fixed

- Ensure that dumping the content dumps non-json content,

## v1.0.3 - 2024-04-15

### Fixed

- Proper unset server headers when testing.

## v1.0.2 - 2024-04-15

### Added

- Added `html_string()` helper to make assertions against a HTML string easier in testing.
- Added new assertion methods to test against elements.

### Fixed

- Fixed incorrect status code when testing.
- Properly tear down the `$wp_the_query` global.

## v1.0.1 - 2024-04-09

### Fixed

- Changed the timing of the `set_up` method being called in tests to be after
  the database transaction is started.
- Allow other use of the `pre_http_request` filter when preventing external
  requests during testing.
- Fixed an issue with the streamed HTTP response not being converted to a
  `WP_Error` when needed.

## v1.0.0 - 2024-04-04

### Added

- Added support for PHP 8.3.
- Add support for querying against against enum values in the database.
- PHPUnit 10 support added and `nunomaduro/collision` depend on to v6-7. See
  [PHPUnit 10 Migration](#phpunit-10-migration) for more information.
- Adds database-specific collections with storage of the `found_rows` value.
- Added testing against `wp_mail()` calls.
- Added assertions for elements by query selector (`assertElementExistsByQuerySelector()` and `assertElementMissingByQuerySelector()`).
- Added `Hookable` support trait.
- Added support for authentication via an attribute on a test case/method.
- Added new `map()` method to the query builder.

### Changed

- Database queries against models now return an instance of
  `Mantle\Database\Query\Collection` which includes the `found_rows` value.
- Overhauled queue performance and added admin interface.
- Tests that make requests using `$this->get()` and other HTTP methods will now
  use a fluent pending request class `Mantle\Testing\Pending_Testable_Request`
  to allow for more complex request building.
- Upgraded Symfony components to 6.2.
- Allow meta to be set as an array on a model.

### Removed

- Removed support for PHP 8.0. The minimum PHP version is now 8.1.

### PHPUnit 10 Migration

When upgrading to Mantle v1 projects will receive `phpunit/phpunit` v10 and
`nunomaduro/collision` v7. PHPUnit 10 requires PSR-4 file structure for tests
(`tests/Feature/MyExampleTest.php` vs `tests/feature/test-my-example.php`). If
you have tests written in the old style, you will need to migrate them to PSR-4.
If you wish to continue using PHPUnit 9, you will need to downgrade to PHPUnit
9/Collision 6. To do so, run the following command:

    composer require --dev phpunit/phpunit:^9 nunomaduro/collision:^6 -W

To upgrade an existing test suite to PHPUnit 10 and PSR-4 standards, consider
using a [helper tool](https://github.com/alleyinteractive/wp-to-psr-4/). You
will also need to adjust your `phpunit.xml` file:

```diff
<phpunit
	bootstrap="tests/bootstrap.php"
	backupGlobals="false"
	colors="true"
	convertErrorsToExceptions="true"
	convertNoticesToExceptions="true"
	convertWarningsToExceptions="true"
-	printerClass="NunoMaduro\Collision\Adapters\Phpunit\Printer"
>
	<testsuites>
		<testsuite name="general">
-			<directory prefix="test-" suffix=".php">tests</directory>
+			<directory suffix="Test.php">tests</directory>
		</testsuite>
	</testsuites>
</phpunit>
```

If you plan on using PHPUnit 10 and previously declared the `phpunit/phpunit`
version in your `composer.json` file, now would be a good time to remove it and
allow Mantle to manage that.

## v0.12.12 - 2024-01-08

### Added

- Adding support back for `alleyinteractive/wp-filter-side-effects` 1.0.

## v0.12.11 - 2023-12-18

### Fixed

- Allow Windows drive paths.

## v0.12.10 - 2023-11-27

### Changed

- Removed PHPUnit 10 support to prevent a breaking change. Moved to 1.x.

## v0.12.9 - 2023-11-21

### Changed

- Added PHPUnit 10 support.

## v0.12.8 - 2023-11-14

### Added

- Adding block assertions to strings.
- Allow partial matching of HTML content by xpath selectors.
- Add a shutdown handler to the installation script to prevent silent fatals.

### Fixed

- Ensure factories can be used with data providers.

## v0.12.7 - 2023-10-02

### Added

- Adding date query builder for posts.
- Adds a trait to easily silence remote requests during testing.

### Changed

- Improve the messaging of assertions when testing.

### Fixed

- Ensure that attribute and action methods are deduplicated in service providers.

## v0.12.6 - 2023-09-06

### Fixed

- Fix issue with custom post types/taxonomies and factories not resuming the
  correct post type/taxonomy after creation.

## v0.12.5 - 2023-09-01

### Fixed

- Improved the performance of the `with_image()` method on attachment factories.

## v0.12.4 - 2023-08-24

### Added

- Added `with_active_plugins()` method to the installation manager to set the active plugins after installation.
- Added the `install_plugin()` method to the installation manager to install a
  plugin from WordPress.org or a remote URL.

### Fixed

- Fixed an issue where the console kernel was not booting unless running `wp mantle` directly.

## v0.12.3 - 2023-08-21

### Added

- Add better support for a query modifier on a relationship.
- Add `whereRaw()` for querying against raw attributes in a SQL query.

### Fixed

- Fixed an issue when saving multiple models.

## v0.12.2 / v0.12.1

No changes, just a re-release to fix a bad tag.

## v0.12.0 - 2023-08-17

### Added

- Introduce a flexible Application Bootloader.
- Allow dynamic instance of a model to be created without defining the model class.
- Add facade docblocks and phpdoc block generation script.
- Stringable and updated Str class.
- Vendor Publishable Assets.
- Add first_or_new/first_or_create/update_or_create methods.
- New assertion helpers.
- Adding PHP 8.2 support.
- Allow JSON to be POST-ed to requests when testing.
- Adding chunk()/chunk_by_id()/each()/each_by_id() methods to the query builder, fixing order by aliases.
- Add dump/dumpSql/dd/ddSql to the query builder.
- Add testing for prefer-lowest.
- Add snapshot testing.

### Fixed

- Fix an error when typehinting and using request variables.
- Fix generator namespaces.
- Fix http-client content_type method by @nlemoine.
- Ensure that REST API headers are persisted when testing.

### Changed

- Remove Guzzle HTTP and move to WordPress Http Client.
- Refresh application routing and add tests.
- Improve the handling of various arguments to with_terms().
- Refactor Factories for simplicity and to combine with testing factories.
- Updating factory generators/stubs.
- Requiring `symfony/console`, upgrading to `psr/log` 3.0.
- Ensure that faker can always generate Gutenberg blocks.

## New Contributors
- @nlemoine made their first contribution in https://github.com/alleyinteractive/mantle-framework/pull/409

**Full Changelog**: https://github.com/alleyinteractive/mantle-framework/compare/v0.11.3...v0.12.0

## v0.11.3 - 2023-07-21

- Allow the default database configuration to be customized via environment
  variables: `WP_DB_NAME`, `WP_DB_USER`, `WP_DB_PASSWORD`, `WP_DB_HOST`.

## v0.11.2 - 2023-07-21

- Add back-support for WordPress 6.0 when testing.

## v0.11.1 - 2023-05-31

- Add support for using SQLite in tests (opt-in).

## v0.11.0 - 2023-05-30

### Added

- Add support for rsync-ing mu-plugins and adding object-cache.php during testing.

### Changes

- Assorted fixes from/to support PHPStan (we're now at level 5 with plans to increase).

## v0.10.8 - 2023-04-14

### Fixes

- Remove any reference to `LazyCollection`.

### Added

- Add a `with_image()` helper to create an attachment with a real image.

### Fixes

- Remove duplicate `rsync_exclusions` keys in `Rsync_Installation`.
- Handle some edge cases when running wp-cli on VIP

## v0.10.7 - 2023-04-04

- Fixing issue with core test case shim.

## v0.10.6 - 2023-03-31

### Changed

- Set better defaults for registering meta.
- Improving rsyncing and phpunit path detection during unit tests.
- Introduce a WP_UnitTestCase class and a core shim to the testing framework.
- Improve reporting of stray HTTP requests during unit tests.
- Allow json to be dumped from the testing response.

### Fixed

- Make `wp_insert_post` return `WP_Error`.
- Fix an error with the trace not passing through.
- Fix `get_facade_accessor` signature.

## v0.10.5 - 2023-02-22

### Fixed

- Fix a fatal error when the build directory doesn't exist.

## v0.10.4 - 2023-02-22

### Changed

- Remove Laravel Mix support. Switch to asset loader that aligns with shared company configuration.

## v0.10.3 - 2023-02-17

### Fixed

- Ensure --url doesn't throw an error on bin/mantle

## v0.10.2 - 2023-02-15

- Fix issue with custom namespace in application.

## v0.10.1 - 2023-01-10

- Upgrading to `voku/portable-ascii` v2 to fix conflicted version with `illuminate/support`.

## v0.10.0 - 2023-01-06

- Improvements to database factories: adds `with_meta()` to all supported types, adds `with_posts()` to term factory.
- Upgrading to Symfony 6 and Illuminate/View 9
- Allow `Mantle\Testing\Mock_Http_Response` to be converted to `Mantle\Http_Client\Response`
- Support streamed HTTP responses in the client and fake.
- Add `maybe_rsync_content` during testing.
- Add `--delete` when rsyncing content during testing.
- Work to make Mantle a bit more isolated.

## v0.9.1 - 2022-11-22

- Fix for testing installation.

## v0.9.0 - 2022-11-16

- Allow more flexible control over incorrect usage and deprecations
- Add support for rsync-ing a codebase from within the testing suite
- Fixes for WordPress 6.1
- Adding support for testing commands
- Add support for an isolated console mode
- Use the existing WP_CORE_DIR if one exists
- Display trace for incorrect usage/deprecation notices
- Authentication assertions and tests

## v0.8.0 - 2022-10-25

- **Fix:*- Set default to string incase of missing location.
- Adding assertions for element missing/existing.
- Middleware for testing factories.

## v0.7.0 - 2022-10-06

- Asset assertions and improvements.
- Support for mix pulling in dependencies.
- Cast the item to an array inside of only_children.
- Adding keywords to trigger --dev.
- Separate requires based on what they include.
- Compatibility layer for Refresh_Database and Installs_WordPress.

## v0.6.1 - 2022-09-20

- Adding alleyinteractive/wp-filter-side-effects to mantle-framework/database

## v0.6.0 - 2022-09-16

- Ensure tests have a permalink structure by default.
- Adding only_children() method to collections.
- Update to `alleyinteractive/composer-wordpress-autoloader` v1.0.0.
- Overhaul queue system, add support for closures to be dispatched to the queue asynchronously.
- Remove Caper package in favor of https://github.com/alleyinteractive/wp-caper.

## v0.5.4 - 2022-08-04

- Fixing issue with testing library

## v0.5.2 - 2022-08-03

- Fixing issue with Http Client.

## v0.5.1 - 2022-08-01

- Fixing issue with testing installation callback.

## v0.5.0 - 2022-07-29

- Prevent external requests during unit testing in https://github.com/alleyinteractive/mantle-framework/pull/293
- Adding macroable to responses in https://github.com/alleyinteractive/mantle-framework/pull/292
- Bump actions/cache from 3.0.4 to 3.0.5 by @dependabot in https://github.com/alleyinteractive/mantle-framework/pull/294
- Bumping asset manager in https://github.com/alleyinteractive/mantle-framework/pull/295
- Update testkit to include URL Generator in https://github.com/alleyinteractive/mantle-framework/pull/296
- Add request before/after callbacks in https://github.com/alleyinteractive/mantle-framework/pull/298
- Cleaning up the flag/argument, simplify to flag/argument/option in https://github.com/alleyinteractive/mantle-framework/pull/297
- Including mantle-framework/http-client with testing in https://github.com/alleyinteractive/mantle-framework/pull/299
- Fix Asset_Manager bug on asset() by @anubisthejackle in https://github.com/alleyinteractive/mantle-framework/pull/300
- Adding an Installation_Manager to facilitate installation in https://github.com/alleyinteractive/mantle-framework/pull/302
- Adding Conditionable Method Chaining in https://github.com/alleyinteractive/mantle-framework/pull/304
- Adding support for Mock_Http_Sequence inside an array in https://github.com/alleyinteractive/mantle-framework/pull/303
- Adding Concurrent Http Client Request Support in https://github.com/alleyinteractive/mantle-framework/pull/301
- Bumping composer autoloader to v0.6 in https://github.com/alleyinteractive/mantle-framework/pull/306

## v0.4.0 - 2022-06-28

Fixing a miss-tagged version.

## 0.3.0 - 2022-06-27

### Added

- Allow testing framework factory to return models pull/276
- Define Post Model Terms Fluently
- Add is_json/headline to Str
- Adding a With_Faker trait
- Adding Assert JSON Structure

### Fixed

- Make all headers lowercase for easier comparison when testing

## 0.2.0 - 2022-05-25

### Added

- Create new Testkit cases: Integration and Unit Test by @anubisthejackle in https://github.com/alleyinteractive/mantle-framework/pull/269
- Adding create_ordered_set helper in https://github.com/alleyinteractive/mantle-framework/pull/271
- Allow control over the temporary URL expiration in https://github.com/alleyinteractive/mantle-framework/pull/272
- Allow attributes to register hooks in https://github.com/alleyinteractive/mantle-framework/pull/273
- Registering listeners with attributes in https://github.com/alleyinteractive/mantle-framework/pull/275

### Fixed

- Fix Faker deprecation warnings about accessing methods as parameters by @anubisthejackle in https://github.com/alleyinteractive/mantle-framework/pull/270
- Ensure WP_MULTISITE can be passed properly in https://github.com/alleyinteractive/mantle-framework/pull/274

## [0.1.0](https://github.com/alleyinteractive/mantle-framework/releases/tag/v0.1.0) - 2022-04-19

Initial release of the Mantle Framework 🎉<|MERGE_RESOLUTION|>--- conflicted
+++ resolved
@@ -7,7 +7,6 @@
 
 ## Unreleased
 
-<<<<<<< HEAD
 ### Added
 
 - Added a better `dump()` method to the response object when testing HTTP
@@ -15,13 +14,9 @@
 
 ### Changed
 
+- Disable `spatie/once`'s cache if found during unit testing.
 - Ensure that the `QUERY_STRING` server variable is set when testing HTTP
 	requests.
-=======
-### Changed
-
-- Disable `spatie/once`'s cache if found during unit testing.
->>>>>>> 147ce161
 
 ## v1.3.3 - 2025-01-10
 
