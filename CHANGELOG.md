--- conflicted
+++ resolved
@@ -7,18 +7,13 @@
 
 ## Unreleased
 
-<<<<<<< HEAD
-### Added
-
+📢 Minimum PHP version is now 8.2. The framework supports 8.2 - 8.4.
+
+### Added
+
+- Add a `without_local_object_cache()` method to prevent the `object-cache.php` drop-in from being loaded locally.
 - Added a better `dump()` method to the response object when testing HTTP
   requests that will dump the request/response to the console.
-=======
-Minimum PHP version is now 8.2. The framework supports 8.2 - 8.4.
-
-### Added
-
-- Add a `without_local_object_cache()` method to prevent the `object-cache.php` drop-in from being loaded locally.
->>>>>>> 7e247250
 
 ### Changed
 
