# Changelog

All notable changes to this project will be documented in this file.

The format is based on [Keep a Changelog](https://keepachangelog.com/en/1.0.0/),
and this project adheres to [Semantic Versioning](https://semver.org/spec/v2.0.0.html).

<<<<<<< HEAD
## v0.12.8 - 2023-11-21
=======
## v0.12.10 - 2023-11-27

### Changed

- Removed PHPUnit 10 support to prevent a breaking change. Moved to 1.x.

## v0.12.9 - 2023-11-21
>>>>>>> 1339b4e4

### Changed

- Added PHPUnit 10 support.

## v0.12.8 - 2023-11-14

### Added

- Adding block assertions to strings.
- Allow partial matching of HTML content by xpath selectors.
- Add a shutdown handler to the installation script to prevent silent fatals.

### Fixed

- Ensure factories can be used with data providers.

## v0.12.7 - 2023-10-02

### Added

- Adding date query builder for posts.
- Adds a trait to easily silence remote requests during testing.

### Changed

- Improve the messaging of assertions when testing.

### Fixed

- Ensure that attribute and action methods are deduplicated in service providers.

## v0.12.6 - 2023-09-06

### Fixed

- Fix issue with custom post types/taxonomies and factories not resuming the
	correct post type/taxonomy after creation.

## v0.12.5 - 2023-09-01

### Fixed

- Improved the performance of the `with_image()` method on attachment factories.

## v0.12.4 - 2023-08-24

### Added

- Added `with_active_plugins()` method to the installation manager to set the active plugins after installation.
- Added the `install_plugin()` method to the installation manager to install a
  plugin from WordPress.org or a remote URL.

### Fixed

- Fixed an issue where the console kernel was not booting unless running `wp mantle` directly.

## v0.12.3 - 2023-08-21

### Added

- Add better support for a query modifier on a relationship.
- Add `whereRaw()` for querying against raw attributes in a SQL query.

### Fixed

- Fixed an issue when saving multiple models.

## v0.12.2 / v0.12.1

No changes, just a re-release to fix a bad tag.

## v0.12.0 - 2023-08-17

### Added

- Introduce a flexible Application Bootloader.
- Allow dynamic instance of a model to be created without defining the model class.
- Add facade docblocks and phpdoc block generation script.
- Stringable and updated Str class.
- Vendor Publishable Assets.
- Add first_or_new/first_or_create/update_or_create methods.
- New assertion helpers.
- Adding PHP 8.2 support.
- Allow JSON to be POST-ed to requests when testing.
- Adding chunk()/chunk_by_id()/each()/each_by_id() methods to the query builder, fixing order by aliases.
- Add dump/dumpSql/dd/ddSql to the query builder.
- Add testing for prefer-lowest.
- Add snapshot testing.

### Fixed

- Fix an error when typehinting and using request variables.
- Fix generator namespaces.
- Fix http-client content_type method by @nlemoine.
- Ensure that REST API headers are persisted when testing.

### Changed

- Remove Guzzle HTTP and move to WordPress Http Client.
- Refresh application routing and add tests.
- Improve the handling of various arguments to with_terms().
- Refactor Factories for simplicity and to combine with testing factories.
- Updating factory generators/stubs.
- Requiring `symfony/console`, upgrading to `psr/log` 3.0.
- Ensure that faker can always generate Gutenberg blocks.

## New Contributors
- @nlemoine made their first contribution in https://github.com/alleyinteractive/mantle-framework/pull/409

**Full Changelog**: https://github.com/alleyinteractive/mantle-framework/compare/v0.11.3...v0.12.0

## v0.11.3 - 2023-07-21

- Allow the default database configuration to be customized via environment
  variables: `WP_DB_NAME`, `WP_DB_USER`, `WP_DB_PASSWORD`, `WP_DB_HOST`.

## v0.11.2 - 2023-07-21

- Add back-support for WordPress 6.0 when testing.

## v0.11.1 - 2023-05-31

- Add support for using SQLite in tests (opt-in).

## v0.11.0 - 2023-05-30

### Added

- Add support for rsync-ing mu-plugins and adding object-cache.php during testing.

### Changes

- Assorted fixes from/to support PHPStan (we're now at level 5 with plans to increase).

## v0.10.8 - 2023-04-14

### Fixes

- Remove any reference to `LazyCollection`.

### Added

- Add a `with_image()` helper to create an attachment with a real image.

### Fixes

- Remove duplicate `rsync_exclusions` keys in `Rsync_Installation`.
- Handle some edge cases when running wp-cli on VIP

## v0.10.7 - 2023-04-04

- Fixing issue with core test case shim.

## v0.10.6 - 2023-03-31

### Changed

- Set better defaults for registering meta.
- Improving rsyncing and phpunit path detection during unit tests.
- Introduce a WP_UnitTestCase class and a core shim to the testing framework.
- Improve reporting of stray HTTP requests during unit tests.
- Allow json to be dumped from the testing response.

### Fixed

- Make `wp_insert_post` return `WP_Error`.
- Fix an error with the trace not passing through.
- Fix `get_facade_accessor` signature.

## v0.10.5 - 2023-02-22

### Fixed

- Fix a fatal error when the build directory doesn't exist.

## v0.10.4 - 2023-02-22

### Changed

- Remove Laravel Mix support. Switch to asset loader that aligns with shared company configuration.

## v0.10.3 - 2023-02-17

### Fixed

- Ensure --url doesn't throw an error on bin/mantle

## v0.10.2 - 2023-02-15

- Fix issue with custom namespace in application.

## v0.10.1 - 2023-01-10

- Upgrading to `voku/portable-ascii` v2 to fix conflicted version with `illuminate/support`.

## v0.10.0 - 2023-01-06

- Improvements to database factories: adds `with_meta()` to all supported types, adds `with_posts()` to term factory.
- Upgrading to Symfony 6 and Illuminate/View 9
- Allow `Mantle\Testing\Mock_Http_Response` to be converted to `Mantle\Http_Client\Response`
- Support streamed HTTP responses in the client and fake.
- Add `maybe_rsync_content` during testing.
- Add `--delete` when rsyncing content during testing.
- Work to make Mantle a bit more isolated.

## v0.9.1 - 2022-11-22

- Fix for testing installation.

## v0.9.0 - 2022-11-16

- Allow more flexible control over incorrect usage and deprecations
- Add support for rsync-ing a codebase from within the testing suite
- Fixes for WordPress 6.1
- Adding support for testing commands
- Add support for an isolated console mode
- Use the existing WP_CORE_DIR if one exists
- Display trace for incorrect usage/deprecation notices
- Authentication assertions and tests

## v0.8.0 - 2022-10-25

- **Fix:*- Set default to string incase of missing location.
- Adding assertions for element missing/existing.
- Middleware for testing factories.

## v0.7.0 - 2022-10-06

- Asset assertions and improvements.
- Support for mix pulling in dependencies.
- Cast the item to an array inside of only_children.
- Adding keywords to trigger --dev.
- Separate requires based on what they include.
- Compatibility layer for Refresh_Database and Installs_WordPress.

## v0.6.1 - 2022-09-20

- Adding alleyinteractive/wp-filter-side-effects to mantle-framework/database

## v0.6.0 - 2022-09-16

- Ensure tests have a permalink structure by default.
- Adding only_children() method to collections.
- Update to `alleyinteractive/composer-wordpress-autoloader` v1.0.0.
- Overhaul queue system, add support for closures to be dispatched to the queue asynchronously.
- Remove Caper package in favor of https://github.com/alleyinteractive/wp-caper.

## v0.5.4 - 2022-08-04

- Fixing issue with testing library

## v0.5.2 - 2022-08-03

- Fixing issue with Http Client.

## v0.5.1 - 2022-08-01

- Fixing issue with testing installation callback.

## v0.5.0 - 2022-07-29

- Prevent external requests during unit testing in https://github.com/alleyinteractive/mantle-framework/pull/293
- Adding macroable to responses in https://github.com/alleyinteractive/mantle-framework/pull/292
- Bump actions/cache from 3.0.4 to 3.0.5 by @dependabot in https://github.com/alleyinteractive/mantle-framework/pull/294
- Bumping asset manager in https://github.com/alleyinteractive/mantle-framework/pull/295
- Update testkit to include URL Generator in https://github.com/alleyinteractive/mantle-framework/pull/296
- Add request before/after callbacks in https://github.com/alleyinteractive/mantle-framework/pull/298
- Cleaning up the flag/argument, simplify to flag/argument/option in https://github.com/alleyinteractive/mantle-framework/pull/297
- Including mantle-framework/http-client with testing in https://github.com/alleyinteractive/mantle-framework/pull/299
- Fix Asset_Manager bug on asset() by @anubisthejackle in https://github.com/alleyinteractive/mantle-framework/pull/300
- Adding an Installation_Manager to facilitate installation in https://github.com/alleyinteractive/mantle-framework/pull/302
- Adding Conditionable Method Chaining in https://github.com/alleyinteractive/mantle-framework/pull/304
- Adding support for Mock_Http_Sequence inside an array in https://github.com/alleyinteractive/mantle-framework/pull/303
- Adding Concurrent Http Client Request Support in https://github.com/alleyinteractive/mantle-framework/pull/301
- Bumping composer autoloader to v0.6 in https://github.com/alleyinteractive/mantle-framework/pull/306

## v0.4.0 - 2022-06-28

Fixing a miss-tagged version.

## 0.3.0 - 2022-06-27

### Added

- Allow testing framework factory to return models pull/276
- Define Post Model Terms Fluently
- Add is_json/headline to Str
- Adding a With_Faker trait
- Adding Assert JSON Structure

### Fixed

- Make all headers lowercase for easier comparison when testing

## 0.2.0 - 2022-05-25

### Added

- Create new Testkit cases: Integration and Unit Test by @anubisthejackle in https://github.com/alleyinteractive/mantle-framework/pull/269
- Adding create_ordered_set helper in https://github.com/alleyinteractive/mantle-framework/pull/271
- Allow control over the temporary URL expiration in https://github.com/alleyinteractive/mantle-framework/pull/272
- Allow attributes to register hooks in https://github.com/alleyinteractive/mantle-framework/pull/273
- Registering listeners with attributes in https://github.com/alleyinteractive/mantle-framework/pull/275

### Fixed

- Fix Faker deprecation warnings about accessing methods as parameters by @anubisthejackle in https://github.com/alleyinteractive/mantle-framework/pull/270
- Ensure WP_MULTISITE can be passed properly in https://github.com/alleyinteractive/mantle-framework/pull/274

## [0.1.0](https://github.com/alleyinteractive/mantle-framework/releases/tag/v0.1.0) - 2022-04-19

Initial release of the Mantle Framework 🎉<|MERGE_RESOLUTION|>--- conflicted
+++ resolved
@@ -5,9 +5,17 @@
 The format is based on [Keep a Changelog](https://keepachangelog.com/en/1.0.0/),
 and this project adheres to [Semantic Versioning](https://semver.org/spec/v2.0.0.html).
 
-<<<<<<< HEAD
-## v0.12.8 - 2023-11-21
-=======
+## v1.0.0 - YYYY-MM-DD
+
+### Added
+
+- Added PHPUnit 10 support.
+- Adds database-specific collections with storage of the `found_rows` value.
+
+### Changed
+
+- Overhauled queue performance and added admin interface.
+
 ## v0.12.10 - 2023-11-27
 
 ### Changed
@@ -15,7 +23,6 @@
 - Removed PHPUnit 10 support to prevent a breaking change. Moved to 1.x.
 
 ## v0.12.9 - 2023-11-21
->>>>>>> 1339b4e4
 
 ### Changed
 
