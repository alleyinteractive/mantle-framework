# Changelog

All notable changes to this project will be documented in this file.

The format is based on [Keep a Changelog](https://keepachangelog.com/en/1.0.0/),
and this project adheres to [Semantic Versioning](https://semver.org/spec/v2.0.0.html).

## Unreleased

<<<<<<< HEAD
### Fixed

- Ensure that unit tests fail when a project's installation script fails.
=======
### Added

- Added a `classname`/`the_classname` helper to generate complex class names.

## Fixed

- Fixed issue with command jobs not working properly.
>>>>>>> e5b69fa2

## v1.0.7 - 2024-04-29

### Added

- Added a `block_factory()` helper to generate blocks in tests.

### Changed

- Changed `Hookable` to accept all arguments passed to the `add_action()` and
	`add_filter()` functions.

### Fixed

- Prevent sending mail during the install `wp_install()` call in unit tests by
  mocking the `$phpmailer` global earlier.
- Allow anonymous models to define events via `Model::created()` methods.
- Fixed the Collision printer with PHPUnit 10.

## v1.0.6 - 2024-04-19

### Fixed

- Properly disabling VIP's alloptions protections during unit testing
  (previously applied in v1.0.5).

## v1.0.5 - 2024-04-18

### Changed

- Disable VIP's `pre_wp_load_alloptions_protections` protection during unit testing.

## v1.0.4 - 2024-04-17

### Added

- Define the `WP_RUN_CORE_TESTS` constant during unit tests.

### Fixed

- Ensure that dumping the content dumps non-json content,

## v1.0.3 - 2024-04-15

### Fixed

- Proper unset server headers when testing.

## v1.0.2 - 2024-04-15

### Added

- Added `html_string()` helper to make assertions against a HTML string easier in testing.
- Added new assertion methods to test against elements.

### Fixed

- Fixed incorrect status code when testing.
- Properly tear down the `$wp_the_query` global.

## v1.0.1 - 2024-04-09

### Fixed

- Changed the timing of the `set_up` method being called in tests to be after
  the database transaction is started.
- Allow other use of the `pre_http_request` filter when preventing external
	requests during testing.
- Fixed an issue with the streamed HTTP response not being converted to a
  `WP_Error` when needed.

## v1.0.0 - 2024-04-04

### Added

- Added support for PHP 8.3.
- Add support for querying against against enum values in the database.
- PHPUnit 10 support added and `nunomaduro/collision` depend on to v6-7. See
  [PHPUnit 10 Migration](#phpunit-10-migration) for more information.
- Adds database-specific collections with storage of the `found_rows` value.
- Added testing against `wp_mail()` calls.
- Added assertions for elements by query selector (`assertElementExistsByQuerySelector()` and `assertElementMissingByQuerySelector()`).
- Added `Hookable` support trait.
- Added support for authentication via an attribute on a test case/method.
- Added new `map()` method to the query builder.

### Changed

- Database queries against models now return an instance of
  `Mantle\Database\Query\Collection` which includes the `found_rows` value.
- Overhauled queue performance and added admin interface.
- Tests that make requests using `$this->get()` and other HTTP methods will now
  use a fluent pending request class `Mantle\Testing\Pending_Testable_Request`
  to allow for more complex request building.
- Upgraded Symfony components to 6.2.
- Allow meta to be set as an array on a model.

### Removed

- Removed support for PHP 8.0. The minimum PHP version is now 8.1.

### PHPUnit 10 Migration

When upgrading to Mantle v1 projects will receive `phpunit/phpunit` v10 and
`nunomaduro/collision` v7. PHPUnit 10 requires PSR-4 file structure for tests
(`tests/Feature/MyExampleTest.php` vs `tests/feature/test-my-example.php`). If
you have tests written in the old style, you will need to migrate them to PSR-4.
If you wish to continue using PHPUnit 9, you will need to downgrade to PHPUnit
9/Collision 6. To do so, run the following command:

	composer require --dev phpunit/phpunit:^9 nunomaduro/collision:^6 -W

To upgrade an existing test suite to PHPUnit 10 and PSR-4 standards, consider
using a [helper tool](https://github.com/alleyinteractive/wp-to-psr-4/). You
will also need to adjust your `phpunit.xml` file:

```diff
<phpunit
	bootstrap="tests/bootstrap.php"
	backupGlobals="false"
	colors="true"
	convertErrorsToExceptions="true"
	convertNoticesToExceptions="true"
	convertWarningsToExceptions="true"
-	printerClass="NunoMaduro\Collision\Adapters\Phpunit\Printer"
>
	<testsuites>
		<testsuite name="general">
-			<directory prefix="test-" suffix=".php">tests</directory>
+			<directory suffix="Test.php">tests</directory>
		</testsuite>
	</testsuites>
</phpunit>
```

If you plan on using PHPUnit 10 and previously declared the `phpunit/phpunit`
version in your `composer.json` file, now would be a good time to remove it and
allow Mantle to manage that.

## v0.12.12 - 2024-01-08

### Added

- Adding support back for `alleyinteractive/wp-filter-side-effects` 1.0.

## v0.12.11 - 2023-12-18

### Fixed

- Allow Windows drive paths.

## v0.12.10 - 2023-11-27

### Changed

- Removed PHPUnit 10 support to prevent a breaking change. Moved to 1.x.

## v0.12.9 - 2023-11-21

### Changed

- Added PHPUnit 10 support.

## v0.12.8 - 2023-11-14

### Added

- Adding block assertions to strings.
- Allow partial matching of HTML content by xpath selectors.
- Add a shutdown handler to the installation script to prevent silent fatals.

### Fixed

- Ensure factories can be used with data providers.

## v0.12.7 - 2023-10-02

### Added

- Adding date query builder for posts.
- Adds a trait to easily silence remote requests during testing.

### Changed

- Improve the messaging of assertions when testing.

### Fixed

- Ensure that attribute and action methods are deduplicated in service providers.

## v0.12.6 - 2023-09-06

### Fixed

- Fix issue with custom post types/taxonomies and factories not resuming the
	correct post type/taxonomy after creation.

## v0.12.5 - 2023-09-01

### Fixed

- Improved the performance of the `with_image()` method on attachment factories.

## v0.12.4 - 2023-08-24

### Added

- Added `with_active_plugins()` method to the installation manager to set the active plugins after installation.
- Added the `install_plugin()` method to the installation manager to install a
  plugin from WordPress.org or a remote URL.

### Fixed

- Fixed an issue where the console kernel was not booting unless running `wp mantle` directly.

## v0.12.3 - 2023-08-21

### Added

- Add better support for a query modifier on a relationship.
- Add `whereRaw()` for querying against raw attributes in a SQL query.

### Fixed

- Fixed an issue when saving multiple models.

## v0.12.2 / v0.12.1

No changes, just a re-release to fix a bad tag.

## v0.12.0 - 2023-08-17

### Added

- Introduce a flexible Application Bootloader.
- Allow dynamic instance of a model to be created without defining the model class.
- Add facade docblocks and phpdoc block generation script.
- Stringable and updated Str class.
- Vendor Publishable Assets.
- Add first_or_new/first_or_create/update_or_create methods.
- New assertion helpers.
- Adding PHP 8.2 support.
- Allow JSON to be POST-ed to requests when testing.
- Adding chunk()/chunk_by_id()/each()/each_by_id() methods to the query builder, fixing order by aliases.
- Add dump/dumpSql/dd/ddSql to the query builder.
- Add testing for prefer-lowest.
- Add snapshot testing.

### Fixed

- Fix an error when typehinting and using request variables.
- Fix generator namespaces.
- Fix http-client content_type method by @nlemoine.
- Ensure that REST API headers are persisted when testing.

### Changed

- Remove Guzzle HTTP and move to WordPress Http Client.
- Refresh application routing and add tests.
- Improve the handling of various arguments to with_terms().
- Refactor Factories for simplicity and to combine with testing factories.
- Updating factory generators/stubs.
- Requiring `symfony/console`, upgrading to `psr/log` 3.0.
- Ensure that faker can always generate Gutenberg blocks.

## New Contributors
- @nlemoine made their first contribution in https://github.com/alleyinteractive/mantle-framework/pull/409

**Full Changelog**: https://github.com/alleyinteractive/mantle-framework/compare/v0.11.3...v0.12.0

## v0.11.3 - 2023-07-21

- Allow the default database configuration to be customized via environment
  variables: `WP_DB_NAME`, `WP_DB_USER`, `WP_DB_PASSWORD`, `WP_DB_HOST`.

## v0.11.2 - 2023-07-21

- Add back-support for WordPress 6.0 when testing.

## v0.11.1 - 2023-05-31

- Add support for using SQLite in tests (opt-in).

## v0.11.0 - 2023-05-30

### Added

- Add support for rsync-ing mu-plugins and adding object-cache.php during testing.

### Changes

- Assorted fixes from/to support PHPStan (we're now at level 5 with plans to increase).

## v0.10.8 - 2023-04-14

### Fixes

- Remove any reference to `LazyCollection`.

### Added

- Add a `with_image()` helper to create an attachment with a real image.

### Fixes

- Remove duplicate `rsync_exclusions` keys in `Rsync_Installation`.
- Handle some edge cases when running wp-cli on VIP

## v0.10.7 - 2023-04-04

- Fixing issue with core test case shim.

## v0.10.6 - 2023-03-31

### Changed

- Set better defaults for registering meta.
- Improving rsyncing and phpunit path detection during unit tests.
- Introduce a WP_UnitTestCase class and a core shim to the testing framework.
- Improve reporting of stray HTTP requests during unit tests.
- Allow json to be dumped from the testing response.

### Fixed

- Make `wp_insert_post` return `WP_Error`.
- Fix an error with the trace not passing through.
- Fix `get_facade_accessor` signature.

## v0.10.5 - 2023-02-22

### Fixed

- Fix a fatal error when the build directory doesn't exist.

## v0.10.4 - 2023-02-22

### Changed

- Remove Laravel Mix support. Switch to asset loader that aligns with shared company configuration.

## v0.10.3 - 2023-02-17

### Fixed

- Ensure --url doesn't throw an error on bin/mantle

## v0.10.2 - 2023-02-15

- Fix issue with custom namespace in application.

## v0.10.1 - 2023-01-10

- Upgrading to `voku/portable-ascii` v2 to fix conflicted version with `illuminate/support`.

## v0.10.0 - 2023-01-06

- Improvements to database factories: adds `with_meta()` to all supported types, adds `with_posts()` to term factory.
- Upgrading to Symfony 6 and Illuminate/View 9
- Allow `Mantle\Testing\Mock_Http_Response` to be converted to `Mantle\Http_Client\Response`
- Support streamed HTTP responses in the client and fake.
- Add `maybe_rsync_content` during testing.
- Add `--delete` when rsyncing content during testing.
- Work to make Mantle a bit more isolated.

## v0.9.1 - 2022-11-22

- Fix for testing installation.

## v0.9.0 - 2022-11-16

- Allow more flexible control over incorrect usage and deprecations
- Add support for rsync-ing a codebase from within the testing suite
- Fixes for WordPress 6.1
- Adding support for testing commands
- Add support for an isolated console mode
- Use the existing WP_CORE_DIR if one exists
- Display trace for incorrect usage/deprecation notices
- Authentication assertions and tests

## v0.8.0 - 2022-10-25

- **Fix:*- Set default to string incase of missing location.
- Adding assertions for element missing/existing.
- Middleware for testing factories.

## v0.7.0 - 2022-10-06

- Asset assertions and improvements.
- Support for mix pulling in dependencies.
- Cast the item to an array inside of only_children.
- Adding keywords to trigger --dev.
- Separate requires based on what they include.
- Compatibility layer for Refresh_Database and Installs_WordPress.

## v0.6.1 - 2022-09-20

- Adding alleyinteractive/wp-filter-side-effects to mantle-framework/database

## v0.6.0 - 2022-09-16

- Ensure tests have a permalink structure by default.
- Adding only_children() method to collections.
- Update to `alleyinteractive/composer-wordpress-autoloader` v1.0.0.
- Overhaul queue system, add support for closures to be dispatched to the queue asynchronously.
- Remove Caper package in favor of https://github.com/alleyinteractive/wp-caper.

## v0.5.4 - 2022-08-04

- Fixing issue with testing library

## v0.5.2 - 2022-08-03

- Fixing issue with Http Client.

## v0.5.1 - 2022-08-01

- Fixing issue with testing installation callback.

## v0.5.0 - 2022-07-29

- Prevent external requests during unit testing in https://github.com/alleyinteractive/mantle-framework/pull/293
- Adding macroable to responses in https://github.com/alleyinteractive/mantle-framework/pull/292
- Bump actions/cache from 3.0.4 to 3.0.5 by @dependabot in https://github.com/alleyinteractive/mantle-framework/pull/294
- Bumping asset manager in https://github.com/alleyinteractive/mantle-framework/pull/295
- Update testkit to include URL Generator in https://github.com/alleyinteractive/mantle-framework/pull/296
- Add request before/after callbacks in https://github.com/alleyinteractive/mantle-framework/pull/298
- Cleaning up the flag/argument, simplify to flag/argument/option in https://github.com/alleyinteractive/mantle-framework/pull/297
- Including mantle-framework/http-client with testing in https://github.com/alleyinteractive/mantle-framework/pull/299
- Fix Asset_Manager bug on asset() by @anubisthejackle in https://github.com/alleyinteractive/mantle-framework/pull/300
- Adding an Installation_Manager to facilitate installation in https://github.com/alleyinteractive/mantle-framework/pull/302
- Adding Conditionable Method Chaining in https://github.com/alleyinteractive/mantle-framework/pull/304
- Adding support for Mock_Http_Sequence inside an array in https://github.com/alleyinteractive/mantle-framework/pull/303
- Adding Concurrent Http Client Request Support in https://github.com/alleyinteractive/mantle-framework/pull/301
- Bumping composer autoloader to v0.6 in https://github.com/alleyinteractive/mantle-framework/pull/306

## v0.4.0 - 2022-06-28

Fixing a miss-tagged version.

## 0.3.0 - 2022-06-27

### Added

- Allow testing framework factory to return models pull/276
- Define Post Model Terms Fluently
- Add is_json/headline to Str
- Adding a With_Faker trait
- Adding Assert JSON Structure

### Fixed

- Make all headers lowercase for easier comparison when testing

## 0.2.0 - 2022-05-25

### Added

- Create new Testkit cases: Integration and Unit Test by @anubisthejackle in https://github.com/alleyinteractive/mantle-framework/pull/269
- Adding create_ordered_set helper in https://github.com/alleyinteractive/mantle-framework/pull/271
- Allow control over the temporary URL expiration in https://github.com/alleyinteractive/mantle-framework/pull/272
- Allow attributes to register hooks in https://github.com/alleyinteractive/mantle-framework/pull/273
- Registering listeners with attributes in https://github.com/alleyinteractive/mantle-framework/pull/275

### Fixed

- Fix Faker deprecation warnings about accessing methods as parameters by @anubisthejackle in https://github.com/alleyinteractive/mantle-framework/pull/270
- Ensure WP_MULTISITE can be passed properly in https://github.com/alleyinteractive/mantle-framework/pull/274

## [0.1.0](https://github.com/alleyinteractive/mantle-framework/releases/tag/v0.1.0) - 2022-04-19

Initial release of the Mantle Framework 🎉<|MERGE_RESOLUTION|>--- conflicted
+++ resolved
@@ -7,19 +7,14 @@
 
 ## Unreleased
 
-<<<<<<< HEAD
-### Fixed
-
+### Added
+
+- Added a `classname`/`the_classname` helper to generate complex class names.
+
+## Fixed
+
+- Fixed issue with command jobs not working properly.
 - Ensure that unit tests fail when a project's installation script fails.
-=======
-### Added
-
-- Added a `classname`/`the_classname` helper to generate complex class names.
-
-## Fixed
-
-- Fixed issue with command jobs not working properly.
->>>>>>> e5b69fa2
 
 ## v1.0.7 - 2024-04-29
 
