--- conflicted
+++ resolved
@@ -5,7 +5,7 @@
 The format is based on [Keep a Changelog](https://keepachangelog.com/en/1.0.0/),
 and this project adheres to [Semantic Versioning](https://semver.org/spec/v2.0.0.html).
 
-## Unreleased
+## v1.1.0 - 2024-09-23
 
 ### Added
 
@@ -14,14 +14,12 @@
 - Allow the block factory to override text when generating blocks.
 - Added new `defer()` helper.
 - Added `Cache::flexible()` method to add SWR support to the cache.
-<<<<<<< HEAD
 - Added support for parallel unit testing with `brianium/paratest` (in beta).
-=======
 - Added dynamic creation of post type/taxonomy factories.
->>>>>>> 6c68a830
-
-### Changed
-
+
+### Changed
+
+- Upgraded minimum PHP version to 8.2.
 - Dropped support for Redis as a cache backend in favor of the default object
   cache drop-in.
 - Allow returning falsey from `Collection::map_to_dictionary()`.
