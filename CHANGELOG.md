--- conflicted
+++ resolved
@@ -5,13 +5,12 @@
 The format is based on [Keep a Changelog](https://keepachangelog.com/en/1.0.0/),
 and this project adheres to [Semantic Versioning](https://semver.org/spec/v2.0.0.html).
 
-<<<<<<< HEAD
 ## v0.12.0 - 2023-XX-XX
 
 ### Added
 
 ### Changed
-=======
+
 ## v0.11.3 - 2023-07-21
 
 - Allow the default database configuration to be customized via environment
@@ -24,7 +23,6 @@
 ## v0.11.1 - 2023-05-31
 
 - Add support for using SQLite in tests (opt-in).
->>>>>>> c3526790
 
 ## v0.11.0 - 2023-05-30
 
