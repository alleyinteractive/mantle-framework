--- conflicted
+++ resolved
@@ -9,16 +9,13 @@
 
 ### Added
 
-<<<<<<< HEAD
 - Added a unit testing factory for Byline Manager profiles and Co-Authors-Plus guest authors.
 
 ### Changed
 
 - Passing a `\Stringable` as a model attribute will now be cast to a string
   before being set on the model.
-=======
 - Added `with_debug()` and `with_multisite()` methods to the installation manager.
->>>>>>> b4510117
 
 ### Fixed
 
