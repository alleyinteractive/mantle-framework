--- conflicted
+++ resolved
@@ -16,13 +16,10 @@
 
 - Overhauled queue performance and added admin interface.
 
-<<<<<<< HEAD
-=======
 ### Removed
 
 - Removed support for PHP 8.0.
 
->>>>>>> acfeb9a7
 ## v0.12.10 - 2023-11-27
 
 ### Changed
