# Changelog

All notable changes to this project will be documented in this file.

The format is based on [Keep a Changelog](https://keepachangelog.com/en/1.0.0/),
and this project adheres to [Semantic Versioning](https://semver.org/spec/v2.0.0.html).

## Unreleased

### Added

- Add support for dispatching jobs to the queue after the current response has
  been sent.
- Allow the block factory to override text when generating blocks.
- Added new `defer()` helper.
- Added `Cache::flexible()` method to add SWR support to the cache.
- Added dynamic creation of post type/taxonomy factories.
- Added `Reset_Server` trait to reset the server between tests.
- Add `with_https()` to control if the request being tested is over HTTPS.
<<<<<<< HEAD
- Add `andReturnBoolean()` and `andReturn( fn ( $value ) => ... )` support to
  action/filter expectations
=======
- Add cached HTTP response support using the `cache()` method.
>>>>>>> 9d15e93e

### Changed

- **Breaking:** Http Client pools should now be built using `->method()` and `->url()` instead.
- Dropped support for Redis as a cache backend in favor of the default object
  cache drop-in.
- Allow returning falsey from `Collection::map_to_dictionary()`.

## v1.1.3 - 2024-08-14

### Added

- Added a `with_image()` helper to mocked HTTP responses.
- Added a `is_blob()` and `is_file()` helper to `Mantle\Http_Client\Response`.
- Added `with_real_thumbnail()` method to post factory for creating posts with
  real underlying thumbnail files.

### Changed

- Added support for faking specific HTTP requests by method.
- Added helper for fluently building HTTP sequence responses.

### Fixed

- Fixed an issue with taxonomy registration not returning an array.

## v1.1.2 - 2024-06-20

### Fixed

- Fixed issue with the `mantle-framework/testkit` package depending on classes
  that do not exist for that package (introduced in v1.1.0).

## v1.1.1 - 2024-06-20

### Added

- Add a `with_json()` helper to the HTTP client to send JSON data in a request.

### Changed

- Added types to the HTTP client methods.

### Fixed

- Fix the order of the `vip-config.php` loading that was added during 1.0.

## v1.1.0

### Added

- Added a `classname`/`the_classname` helper to generate complex class names.
- Added support for installing the Redis `object-cache.php` drop-in during
  testing with `with_object_cache()`.
- Added support for PHPUnit 11.

### Changed

- Overhauled the bootloader to be more flexible and allow for more
  customization. Supports passing configuration, custom kernels, exception
  handlers, etc. via the bootloader when configuring the application.
- Ensure that framework configuration is properly merged into application
  configuration when booting the application. This allows for slimmer
  configuration files in the application. Service providers will always
  load without needing to be declared in the application configuration.
- Load the `wp-content/vip-config/vip-config.php` file if it exists during
  testing to integrate better with VIP Go projects.

### Fixed

- Fixed issue with command jobs not working properly.
- Ensure that unit tests fail when a project's installation script fails.
- Fix anonymous queue jobs from WP-CLI failing to run.
- Fixed issue with HTTP Client not returning the proper headers.

## v1.0.7 - 2024-04-29

### Added

- Added a `block_factory()` helper to generate blocks in tests.

### Changed

- Changed `Hookable` to accept all arguments passed to the `add_action()` and
  `add_filter()` functions.

### Fixed

- Prevent sending mail during the install `wp_install()` call in unit tests by
  mocking the `$phpmailer` global earlier.
- Allow anonymous models to define events via `Model::created()` methods.
- Fixed the Collision printer with PHPUnit 10.

## v1.0.6 - 2024-04-19

### Fixed

- Properly disabling VIP's alloptions protections during unit testing
  (previously applied in v1.0.5).

## v1.0.5 - 2024-04-18

### Changed

- Disable VIP's `pre_wp_load_alloptions_protections` protection during unit testing.

## v1.0.4 - 2024-04-17

### Added

- Define the `WP_RUN_CORE_TESTS` constant during unit tests.

### Fixed

- Ensure that dumping the content dumps non-json content,

## v1.0.3 - 2024-04-15

### Fixed

- Proper unset server headers when testing.

## v1.0.2 - 2024-04-15

### Added

- Added `html_string()` helper to make assertions against a HTML string easier in testing.
- Added new assertion methods to test against elements.

### Fixed

- Fixed incorrect status code when testing.
- Properly tear down the `$wp_the_query` global.

## v1.0.1 - 2024-04-09

### Fixed

- Changed the timing of the `set_up` method being called in tests to be after
  the database transaction is started.
- Allow other use of the `pre_http_request` filter when preventing external
  requests during testing.
- Fixed an issue with the streamed HTTP response not being converted to a
  `WP_Error` when needed.

## v1.0.0 - 2024-04-04

### Added

- Added support for PHP 8.3.
- Add support for querying against against enum values in the database.
- PHPUnit 10 support added and `nunomaduro/collision` depend on to v6-7. See
  [PHPUnit 10 Migration](#phpunit-10-migration) for more information.
- Adds database-specific collections with storage of the `found_rows` value.
- Added testing against `wp_mail()` calls.
- Added assertions for elements by query selector (`assertElementExistsByQuerySelector()` and `assertElementMissingByQuerySelector()`).
- Added `Hookable` support trait.
- Added support for authentication via an attribute on a test case/method.
- Added new `map()` method to the query builder.

### Changed

- Database queries against models now return an instance of
  `Mantle\Database\Query\Collection` which includes the `found_rows` value.
- Overhauled queue performance and added admin interface.
- Tests that make requests using `$this->get()` and other HTTP methods will now
  use a fluent pending request class `Mantle\Testing\Pending_Testable_Request`
  to allow for more complex request building.
- Upgraded Symfony components to 6.2.
- Allow meta to be set as an array on a model.

### Removed

- Removed support for PHP 8.0. The minimum PHP version is now 8.1.

### PHPUnit 10 Migration

When upgrading to Mantle v1 projects will receive `phpunit/phpunit` v10 and
`nunomaduro/collision` v7. PHPUnit 10 requires PSR-4 file structure for tests
(`tests/Feature/MyExampleTest.php` vs `tests/feature/test-my-example.php`). If
you have tests written in the old style, you will need to migrate them to PSR-4.
If you wish to continue using PHPUnit 9, you will need to downgrade to PHPUnit
9/Collision 6. To do so, run the following command:

    composer require --dev phpunit/phpunit:^9 nunomaduro/collision:^6 -W

To upgrade an existing test suite to PHPUnit 10 and PSR-4 standards, consider
using a [helper tool](https://github.com/alleyinteractive/wp-to-psr-4/). You
will also need to adjust your `phpunit.xml` file:

```diff
<phpunit
	bootstrap="tests/bootstrap.php"
	backupGlobals="false"
	colors="true"
	convertErrorsToExceptions="true"
	convertNoticesToExceptions="true"
	convertWarningsToExceptions="true"
-	printerClass="NunoMaduro\Collision\Adapters\Phpunit\Printer"
>
	<testsuites>
		<testsuite name="general">
-			<directory prefix="test-" suffix=".php">tests</directory>
+			<directory suffix="Test.php">tests</directory>
		</testsuite>
	</testsuites>
</phpunit>
```

If you plan on using PHPUnit 10 and previously declared the `phpunit/phpunit`
version in your `composer.json` file, now would be a good time to remove it and
allow Mantle to manage that.

## v0.12.12 - 2024-01-08

### Added

- Adding support back for `alleyinteractive/wp-filter-side-effects` 1.0.

## v0.12.11 - 2023-12-18

### Fixed

- Allow Windows drive paths.

## v0.12.10 - 2023-11-27

### Changed

- Removed PHPUnit 10 support to prevent a breaking change. Moved to 1.x.

## v0.12.9 - 2023-11-21

### Changed

- Added PHPUnit 10 support.

## v0.12.8 - 2023-11-14

### Added

- Adding block assertions to strings.
- Allow partial matching of HTML content by xpath selectors.
- Add a shutdown handler to the installation script to prevent silent fatals.

### Fixed

- Ensure factories can be used with data providers.

## v0.12.7 - 2023-10-02

### Added

- Adding date query builder for posts.
- Adds a trait to easily silence remote requests during testing.

### Changed

- Improve the messaging of assertions when testing.

### Fixed

- Ensure that attribute and action methods are deduplicated in service providers.

## v0.12.6 - 2023-09-06

### Fixed

- Fix issue with custom post types/taxonomies and factories not resuming the
  correct post type/taxonomy after creation.

## v0.12.5 - 2023-09-01

### Fixed

- Improved the performance of the `with_image()` method on attachment factories.

## v0.12.4 - 2023-08-24

### Added

- Added `with_active_plugins()` method to the installation manager to set the active plugins after installation.
- Added the `install_plugin()` method to the installation manager to install a
  plugin from WordPress.org or a remote URL.

### Fixed

- Fixed an issue where the console kernel was not booting unless running `wp mantle` directly.

## v0.12.3 - 2023-08-21

### Added

- Add better support for a query modifier on a relationship.
- Add `whereRaw()` for querying against raw attributes in a SQL query.

### Fixed

- Fixed an issue when saving multiple models.

## v0.12.2 / v0.12.1

No changes, just a re-release to fix a bad tag.

## v0.12.0 - 2023-08-17

### Added

- Introduce a flexible Application Bootloader.
- Allow dynamic instance of a model to be created without defining the model class.
- Add facade docblocks and phpdoc block generation script.
- Stringable and updated Str class.
- Vendor Publishable Assets.
- Add first_or_new/first_or_create/update_or_create methods.
- New assertion helpers.
- Adding PHP 8.2 support.
- Allow JSON to be POST-ed to requests when testing.
- Adding chunk()/chunk_by_id()/each()/each_by_id() methods to the query builder, fixing order by aliases.
- Add dump/dumpSql/dd/ddSql to the query builder.
- Add testing for prefer-lowest.
- Add snapshot testing.

### Fixed

- Fix an error when typehinting and using request variables.
- Fix generator namespaces.
- Fix http-client content_type method by @nlemoine.
- Ensure that REST API headers are persisted when testing.

### Changed

- Remove Guzzle HTTP and move to WordPress Http Client.
- Refresh application routing and add tests.
- Improve the handling of various arguments to with_terms().
- Refactor Factories for simplicity and to combine with testing factories.
- Updating factory generators/stubs.
- Requiring `symfony/console`, upgrading to `psr/log` 3.0.
- Ensure that faker can always generate Gutenberg blocks.

## New Contributors
- @nlemoine made their first contribution in https://github.com/alleyinteractive/mantle-framework/pull/409

**Full Changelog**: https://github.com/alleyinteractive/mantle-framework/compare/v0.11.3...v0.12.0

## v0.11.3 - 2023-07-21

- Allow the default database configuration to be customized via environment
  variables: `WP_DB_NAME`, `WP_DB_USER`, `WP_DB_PASSWORD`, `WP_DB_HOST`.

## v0.11.2 - 2023-07-21

- Add back-support for WordPress 6.0 when testing.

## v0.11.1 - 2023-05-31

- Add support for using SQLite in tests (opt-in).

## v0.11.0 - 2023-05-30

### Added

- Add support for rsync-ing mu-plugins and adding object-cache.php during testing.

### Changes

- Assorted fixes from/to support PHPStan (we're now at level 5 with plans to increase).

## v0.10.8 - 2023-04-14

### Fixes

- Remove any reference to `LazyCollection`.

### Added

- Add a `with_image()` helper to create an attachment with a real image.

### Fixes

- Remove duplicate `rsync_exclusions` keys in `Rsync_Installation`.
- Handle some edge cases when running wp-cli on VIP

## v0.10.7 - 2023-04-04

- Fixing issue with core test case shim.

## v0.10.6 - 2023-03-31

### Changed

- Set better defaults for registering meta.
- Improving rsyncing and phpunit path detection during unit tests.
- Introduce a WP_UnitTestCase class and a core shim to the testing framework.
- Improve reporting of stray HTTP requests during unit tests.
- Allow json to be dumped from the testing response.

### Fixed

- Make `wp_insert_post` return `WP_Error`.
- Fix an error with the trace not passing through.
- Fix `get_facade_accessor` signature.

## v0.10.5 - 2023-02-22

### Fixed

- Fix a fatal error when the build directory doesn't exist.

## v0.10.4 - 2023-02-22

### Changed

- Remove Laravel Mix support. Switch to asset loader that aligns with shared company configuration.

## v0.10.3 - 2023-02-17

### Fixed

- Ensure --url doesn't throw an error on bin/mantle

## v0.10.2 - 2023-02-15

- Fix issue with custom namespace in application.

## v0.10.1 - 2023-01-10

- Upgrading to `voku/portable-ascii` v2 to fix conflicted version with `illuminate/support`.

## v0.10.0 - 2023-01-06

- Improvements to database factories: adds `with_meta()` to all supported types, adds `with_posts()` to term factory.
- Upgrading to Symfony 6 and Illuminate/View 9
- Allow `Mantle\Testing\Mock_Http_Response` to be converted to `Mantle\Http_Client\Response`
- Support streamed HTTP responses in the client and fake.
- Add `maybe_rsync_content` during testing.
- Add `--delete` when rsyncing content during testing.
- Work to make Mantle a bit more isolated.

## v0.9.1 - 2022-11-22

- Fix for testing installation.

## v0.9.0 - 2022-11-16

- Allow more flexible control over incorrect usage and deprecations
- Add support for rsync-ing a codebase from within the testing suite
- Fixes for WordPress 6.1
- Adding support for testing commands
- Add support for an isolated console mode
- Use the existing WP_CORE_DIR if one exists
- Display trace for incorrect usage/deprecation notices
- Authentication assertions and tests

## v0.8.0 - 2022-10-25

- **Fix:*- Set default to string incase of missing location.
- Adding assertions for element missing/existing.
- Middleware for testing factories.

## v0.7.0 - 2022-10-06

- Asset assertions and improvements.
- Support for mix pulling in dependencies.
- Cast the item to an array inside of only_children.
- Adding keywords to trigger --dev.
- Separate requires based on what they include.
- Compatibility layer for Refresh_Database and Installs_WordPress.

## v0.6.1 - 2022-09-20

- Adding alleyinteractive/wp-filter-side-effects to mantle-framework/database

## v0.6.0 - 2022-09-16

- Ensure tests have a permalink structure by default.
- Adding only_children() method to collections.
- Update to `alleyinteractive/composer-wordpress-autoloader` v1.0.0.
- Overhaul queue system, add support for closures to be dispatched to the queue asynchronously.
- Remove Caper package in favor of https://github.com/alleyinteractive/wp-caper.

## v0.5.4 - 2022-08-04

- Fixing issue with testing library

## v0.5.2 - 2022-08-03

- Fixing issue with Http Client.

## v0.5.1 - 2022-08-01

- Fixing issue with testing installation callback.

## v0.5.0 - 2022-07-29

- Prevent external requests during unit testing in https://github.com/alleyinteractive/mantle-framework/pull/293
- Adding macroable to responses in https://github.com/alleyinteractive/mantle-framework/pull/292
- Bump actions/cache from 3.0.4 to 3.0.5 by @dependabot in https://github.com/alleyinteractive/mantle-framework/pull/294
- Bumping asset manager in https://github.com/alleyinteractive/mantle-framework/pull/295
- Update testkit to include URL Generator in https://github.com/alleyinteractive/mantle-framework/pull/296
- Add request before/after callbacks in https://github.com/alleyinteractive/mantle-framework/pull/298
- Cleaning up the flag/argument, simplify to flag/argument/option in https://github.com/alleyinteractive/mantle-framework/pull/297
- Including mantle-framework/http-client with testing in https://github.com/alleyinteractive/mantle-framework/pull/299
- Fix Asset_Manager bug on asset() by @anubisthejackle in https://github.com/alleyinteractive/mantle-framework/pull/300
- Adding an Installation_Manager to facilitate installation in https://github.com/alleyinteractive/mantle-framework/pull/302
- Adding Conditionable Method Chaining in https://github.com/alleyinteractive/mantle-framework/pull/304
- Adding support for Mock_Http_Sequence inside an array in https://github.com/alleyinteractive/mantle-framework/pull/303
- Adding Concurrent Http Client Request Support in https://github.com/alleyinteractive/mantle-framework/pull/301
- Bumping composer autoloader to v0.6 in https://github.com/alleyinteractive/mantle-framework/pull/306

## v0.4.0 - 2022-06-28

Fixing a miss-tagged version.

## 0.3.0 - 2022-06-27

### Added

- Allow testing framework factory to return models pull/276
- Define Post Model Terms Fluently
- Add is_json/headline to Str
- Adding a With_Faker trait
- Adding Assert JSON Structure

### Fixed

- Make all headers lowercase for easier comparison when testing

## 0.2.0 - 2022-05-25

### Added

- Create new Testkit cases: Integration and Unit Test by @anubisthejackle in https://github.com/alleyinteractive/mantle-framework/pull/269
- Adding create_ordered_set helper in https://github.com/alleyinteractive/mantle-framework/pull/271
- Allow control over the temporary URL expiration in https://github.com/alleyinteractive/mantle-framework/pull/272
- Allow attributes to register hooks in https://github.com/alleyinteractive/mantle-framework/pull/273
- Registering listeners with attributes in https://github.com/alleyinteractive/mantle-framework/pull/275

### Fixed

- Fix Faker deprecation warnings about accessing methods as parameters by @anubisthejackle in https://github.com/alleyinteractive/mantle-framework/pull/270
- Ensure WP_MULTISITE can be passed properly in https://github.com/alleyinteractive/mantle-framework/pull/274

## [0.1.0](https://github.com/alleyinteractive/mantle-framework/releases/tag/v0.1.0) - 2022-04-19

Initial release of the Mantle Framework 🎉<|MERGE_RESOLUTION|>--- conflicted
+++ resolved
@@ -17,12 +17,9 @@
 - Added dynamic creation of post type/taxonomy factories.
 - Added `Reset_Server` trait to reset the server between tests.
 - Add `with_https()` to control if the request being tested is over HTTPS.
-<<<<<<< HEAD
 - Add `andReturnBoolean()` and `andReturn( fn ( $value ) => ... )` support to
   action/filter expectations
-=======
 - Add cached HTTP response support using the `cache()` method.
->>>>>>> 9d15e93e
 
 ### Changed
 
