# Changelog

All notable changes to this project will be documented in this file.

The format is based on [Keep a Changelog](https://keepachangelog.com/en/1.0.0/),
and this project adheres to [Semantic Versioning](https://semver.org/spec/v2.0.0.html).

<<<<<<< HEAD
## v1.0.0 - YYYY-MM-DD

### Added

- PHPUnit 10 support added and `nunomaduro/collision` depend on to v6-7.

	**Upgrade Note:** When upgrading to Mantle v1 projects will receive PHPUnit 10
  and `nunomaduro/collision` v7 by default. With the upgrade to PHPUnit 10/Collision 7,
  you will need remove the
  `printerClass="NunoMaduro\Collision\Adapters\Phpunit\Printer"` line from your
  `phpunit.xml` file if you wish to continue. **PHPUnit 10 does require tests to be
  written using a PSR-4 file structure** (`tests/Feature/MyExampleTest.php`).
  Consider using a [helper tool](https://github.com/alleyinteractive/wp-to-psr-4/)
  to migrate your tests to PSR-4.

	If you wish to instead continue using PHPUnit 9, you will need to run the
	following command to downgrade to PHPUnit 9/Collision 6:

	`composer require --dev phpunit/phpunit:^9 nunomaduro/collision:^6`
- Adds database-specific collections with storage of the `found_rows` value.

### Changed

- Overhauled queue performance and added admin interface.

### Removed

- Removed support for PHP 8.0.
=======
## v0.12.12 - 2024-01-08

### Added

- Adding support back for `alleyinteractive/wp-filter-side-effects` 1.0.

## v0.12.11 - 2023-12-18

### Fixed

- Allow Windows drive paths.
>>>>>>> 714c90ec

## v0.12.10 - 2023-11-27

### Changed

- Removed PHPUnit 10 support to prevent a breaking change. Moved to 1.x.

## v0.12.9 - 2023-11-21

### Changed

- Added PHPUnit 10 support.

## v0.12.8 - 2023-11-14

### Added

- Adding block assertions to strings.
- Allow partial matching of HTML content by xpath selectors.
- Add a shutdown handler to the installation script to prevent silent fatals.

### Fixed

- Ensure factories can be used with data providers.

## v0.12.7 - 2023-10-02

### Added

- Adding date query builder for posts.
- Adds a trait to easily silence remote requests during testing.

### Changed

- Improve the messaging of assertions when testing.

### Fixed

- Ensure that attribute and action methods are deduplicated in service providers.

## v0.12.6 - 2023-09-06

### Fixed

- Fix issue with custom post types/taxonomies and factories not resuming the
	correct post type/taxonomy after creation.

## v0.12.5 - 2023-09-01

### Fixed

- Improved the performance of the `with_image()` method on attachment factories.

## v0.12.4 - 2023-08-24

### Added

- Added `with_active_plugins()` method to the installation manager to set the active plugins after installation.
- Added the `install_plugin()` method to the installation manager to install a
  plugin from WordPress.org or a remote URL.

### Fixed

- Fixed an issue where the console kernel was not booting unless running `wp mantle` directly.

## v0.12.3 - 2023-08-21

### Added

- Add better support for a query modifier on a relationship.
- Add `whereRaw()` for querying against raw attributes in a SQL query.

### Fixed

- Fixed an issue when saving multiple models.

## v0.12.2 / v0.12.1

No changes, just a re-release to fix a bad tag.

## v0.12.0 - 2023-08-17

### Added

- Introduce a flexible Application Bootloader.
- Allow dynamic instance of a model to be created without defining the model class.
- Add facade docblocks and phpdoc block generation script.
- Stringable and updated Str class.
- Vendor Publishable Assets.
- Add first_or_new/first_or_create/update_or_create methods.
- New assertion helpers.
- Adding PHP 8.2 support.
- Allow JSON to be POST-ed to requests when testing.
- Adding chunk()/chunk_by_id()/each()/each_by_id() methods to the query builder, fixing order by aliases.
- Add dump/dumpSql/dd/ddSql to the query builder.
- Add testing for prefer-lowest.
- Add snapshot testing.

### Fixed

- Fix an error when typehinting and using request variables.
- Fix generator namespaces.
- Fix http-client content_type method by @nlemoine.
- Ensure that REST API headers are persisted when testing.

### Changed

- Remove Guzzle HTTP and move to WordPress Http Client.
- Refresh application routing and add tests.
- Improve the handling of various arguments to with_terms().
- Refactor Factories for simplicity and to combine with testing factories.
- Updating factory generators/stubs.
- Requiring `symfony/console`, upgrading to `psr/log` 3.0.
- Ensure that faker can always generate Gutenberg blocks.

## New Contributors
- @nlemoine made their first contribution in https://github.com/alleyinteractive/mantle-framework/pull/409

**Full Changelog**: https://github.com/alleyinteractive/mantle-framework/compare/v0.11.3...v0.12.0

## v0.11.3 - 2023-07-21

- Allow the default database configuration to be customized via environment
  variables: `WP_DB_NAME`, `WP_DB_USER`, `WP_DB_PASSWORD`, `WP_DB_HOST`.

## v0.11.2 - 2023-07-21

- Add back-support for WordPress 6.0 when testing.

## v0.11.1 - 2023-05-31

- Add support for using SQLite in tests (opt-in).

## v0.11.0 - 2023-05-30

### Added

- Add support for rsync-ing mu-plugins and adding object-cache.php during testing.

### Changes

- Assorted fixes from/to support PHPStan (we're now at level 5 with plans to increase).

## v0.10.8 - 2023-04-14

### Fixes

- Remove any reference to `LazyCollection`.

### Added

- Add a `with_image()` helper to create an attachment with a real image.

### Fixes

- Remove duplicate `rsync_exclusions` keys in `Rsync_Installation`.
- Handle some edge cases when running wp-cli on VIP

## v0.10.7 - 2023-04-04

- Fixing issue with core test case shim.

## v0.10.6 - 2023-03-31

### Changed

- Set better defaults for registering meta.
- Improving rsyncing and phpunit path detection during unit tests.
- Introduce a WP_UnitTestCase class and a core shim to the testing framework.
- Improve reporting of stray HTTP requests during unit tests.
- Allow json to be dumped from the testing response.

### Fixed

- Make `wp_insert_post` return `WP_Error`.
- Fix an error with the trace not passing through.
- Fix `get_facade_accessor` signature.

## v0.10.5 - 2023-02-22

### Fixed

- Fix a fatal error when the build directory doesn't exist.

## v0.10.4 - 2023-02-22

### Changed

- Remove Laravel Mix support. Switch to asset loader that aligns with shared company configuration.

## v0.10.3 - 2023-02-17

### Fixed

- Ensure --url doesn't throw an error on bin/mantle

## v0.10.2 - 2023-02-15

- Fix issue with custom namespace in application.

## v0.10.1 - 2023-01-10

- Upgrading to `voku/portable-ascii` v2 to fix conflicted version with `illuminate/support`.

## v0.10.0 - 2023-01-06

- Improvements to database factories: adds `with_meta()` to all supported types, adds `with_posts()` to term factory.
- Upgrading to Symfony 6 and Illuminate/View 9
- Allow `Mantle\Testing\Mock_Http_Response` to be converted to `Mantle\Http_Client\Response`
- Support streamed HTTP responses in the client and fake.
- Add `maybe_rsync_content` during testing.
- Add `--delete` when rsyncing content during testing.
- Work to make Mantle a bit more isolated.

## v0.9.1 - 2022-11-22

- Fix for testing installation.

## v0.9.0 - 2022-11-16

- Allow more flexible control over incorrect usage and deprecations
- Add support for rsync-ing a codebase from within the testing suite
- Fixes for WordPress 6.1
- Adding support for testing commands
- Add support for an isolated console mode
- Use the existing WP_CORE_DIR if one exists
- Display trace for incorrect usage/deprecation notices
- Authentication assertions and tests

## v0.8.0 - 2022-10-25

- **Fix:*- Set default to string incase of missing location.
- Adding assertions for element missing/existing.
- Middleware for testing factories.

## v0.7.0 - 2022-10-06

- Asset assertions and improvements.
- Support for mix pulling in dependencies.
- Cast the item to an array inside of only_children.
- Adding keywords to trigger --dev.
- Separate requires based on what they include.
- Compatibility layer for Refresh_Database and Installs_WordPress.

## v0.6.1 - 2022-09-20

- Adding alleyinteractive/wp-filter-side-effects to mantle-framework/database

## v0.6.0 - 2022-09-16

- Ensure tests have a permalink structure by default.
- Adding only_children() method to collections.
- Update to `alleyinteractive/composer-wordpress-autoloader` v1.0.0.
- Overhaul queue system, add support for closures to be dispatched to the queue asynchronously.
- Remove Caper package in favor of https://github.com/alleyinteractive/wp-caper.

## v0.5.4 - 2022-08-04

- Fixing issue with testing library

## v0.5.2 - 2022-08-03

- Fixing issue with Http Client.

## v0.5.1 - 2022-08-01

- Fixing issue with testing installation callback.

## v0.5.0 - 2022-07-29

- Prevent external requests during unit testing in https://github.com/alleyinteractive/mantle-framework/pull/293
- Adding macroable to responses in https://github.com/alleyinteractive/mantle-framework/pull/292
- Bump actions/cache from 3.0.4 to 3.0.5 by @dependabot in https://github.com/alleyinteractive/mantle-framework/pull/294
- Bumping asset manager in https://github.com/alleyinteractive/mantle-framework/pull/295
- Update testkit to include URL Generator in https://github.com/alleyinteractive/mantle-framework/pull/296
- Add request before/after callbacks in https://github.com/alleyinteractive/mantle-framework/pull/298
- Cleaning up the flag/argument, simplify to flag/argument/option in https://github.com/alleyinteractive/mantle-framework/pull/297
- Including mantle-framework/http-client with testing in https://github.com/alleyinteractive/mantle-framework/pull/299
- Fix Asset_Manager bug on asset() by @anubisthejackle in https://github.com/alleyinteractive/mantle-framework/pull/300
- Adding an Installation_Manager to facilitate installation in https://github.com/alleyinteractive/mantle-framework/pull/302
- Adding Conditionable Method Chaining in https://github.com/alleyinteractive/mantle-framework/pull/304
- Adding support for Mock_Http_Sequence inside an array in https://github.com/alleyinteractive/mantle-framework/pull/303
- Adding Concurrent Http Client Request Support in https://github.com/alleyinteractive/mantle-framework/pull/301
- Bumping composer autoloader to v0.6 in https://github.com/alleyinteractive/mantle-framework/pull/306

## v0.4.0 - 2022-06-28

Fixing a miss-tagged version.

## 0.3.0 - 2022-06-27

### Added

- Allow testing framework factory to return models pull/276
- Define Post Model Terms Fluently
- Add is_json/headline to Str
- Adding a With_Faker trait
- Adding Assert JSON Structure

### Fixed

- Make all headers lowercase for easier comparison when testing

## 0.2.0 - 2022-05-25

### Added

- Create new Testkit cases: Integration and Unit Test by @anubisthejackle in https://github.com/alleyinteractive/mantle-framework/pull/269
- Adding create_ordered_set helper in https://github.com/alleyinteractive/mantle-framework/pull/271
- Allow control over the temporary URL expiration in https://github.com/alleyinteractive/mantle-framework/pull/272
- Allow attributes to register hooks in https://github.com/alleyinteractive/mantle-framework/pull/273
- Registering listeners with attributes in https://github.com/alleyinteractive/mantle-framework/pull/275

### Fixed

- Fix Faker deprecation warnings about accessing methods as parameters by @anubisthejackle in https://github.com/alleyinteractive/mantle-framework/pull/270
- Ensure WP_MULTISITE can be passed properly in https://github.com/alleyinteractive/mantle-framework/pull/274

## [0.1.0](https://github.com/alleyinteractive/mantle-framework/releases/tag/v0.1.0) - 2022-04-19

Initial release of the Mantle Framework 🎉<|MERGE_RESOLUTION|>--- conflicted
+++ resolved
@@ -5,7 +5,6 @@
 The format is based on [Keep a Changelog](https://keepachangelog.com/en/1.0.0/),
 and this project adheres to [Semantic Versioning](https://semver.org/spec/v2.0.0.html).
 
-<<<<<<< HEAD
 ## v1.0.0 - YYYY-MM-DD
 
 ### Added
@@ -34,7 +33,7 @@
 ### Removed
 
 - Removed support for PHP 8.0.
-=======
+
 ## v0.12.12 - 2024-01-08
 
 ### Added
@@ -46,7 +45,6 @@
 ### Fixed
 
 - Allow Windows drive paths.
->>>>>>> 714c90ec
 
 ## v0.12.10 - 2023-11-27
 
