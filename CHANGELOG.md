--- conflicted
+++ resolved
@@ -9,11 +9,6 @@
 
 ## v1.3.3 - 2025-01-10
 
-<<<<<<< HEAD
-### Fixed
-
-- Allow `Filter`/`Action` attributes to be used multiple times on the same method.
-=======
 ### Added
 
 - Added `Mantle\Support\Helpers\capture` helper to capture output from a callback using output buffering.
@@ -22,7 +17,10 @@
 
 - Updated the `Mantle\Support\Helpers\defer` helper to be able to used outside
   of the Mantle Framework via the `shutdown` hook.
->>>>>>> 4f490309
+
+### Fixed
+
+- Allow `Filter`/`Action` attributes to be used multiple times on the same method.
 
 ## v1.3.2 - 2024-12-17
 
