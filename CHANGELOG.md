--- conflicted
+++ resolved
@@ -7,15 +7,13 @@
 
 ## Unreleased
 
-<<<<<<< HEAD
 ### Added
 
 - Added a `classname`/`the_classname` helper to generate complex class names.
-=======
+
 ## Fixed
 
 - Fixed issue with command jobs not working properly.
->>>>>>> b10a4316
 
 ## v1.0.7 - 2024-04-29
 
