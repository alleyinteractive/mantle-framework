--- conflicted
+++ resolved
@@ -7,21 +7,19 @@
 
 ## Unreleased
 
-<<<<<<< HEAD
-### Fixed
-
-- Fixed an issue with taxonomy registration not returning an array.
-=======
 ### Added
 
 - Added `with_real_thumbnail()` method to post factory for creating posts with
   real underlying thumbnail files.
->>>>>>> d0b33a5b
 
 ### Changed
 
 - Added support for faking specific HTTP requests by method.
 - Added helper for fluently building HTTP sequence responses.
+
+### Fixed
+
+- Fixed an issue with taxonomy registration not returning an array.
 
 ## v1.1.2 - 2024-06-20
 
