<?php
namespace Mantle\Tests\Testing\Concerns;

use JsonSerializable;
use Mantle\Facade\Route;
use Mantle\Http\Response;
use Mantle\Framework\Providers\Routing_Service_Provider;
use Mantle\Http\Request;
use Mantle\Testing\Concerns\Refresh_Database;
use Mantle\Testing\Concerns\Reset_Server;
use Mantle\Testing\Framework_Test_Case;
use Mantle\Testing\Test_Response;
use PHPUnit\Framework\AssertionFailedError;
use PHPUnit\Framework\Attributes\Group;
use WP_REST_Response;

use function Mantle\Support\Helpers\collect;

/**
 * @group testing
 */
#[Group( 'testing' )]
class MakesHttpRequestsTest extends Framework_Test_Case {
	use Refresh_Database;
	use Reset_Server;

	protected function setUp(): void {
		parent::setUp();

		putenv( 'MANTLE_EXPERIMENTAL_TESTING_USE_HOME_URL_HOST=' );

		remove_all_actions( 'template_redirect' );
<<<<<<< HEAD

		update_option( 'home', 'http://' . WP_TESTS_DOMAIN );
=======
>>>>>>> origin/1.x
	}

	public function test_get_home() {
		$this->get( home_url( '/' ) );
		$this->assertQueryTrue( 'is_home', 'is_front_page' );
	}

	public function test_get_singular() {
		$post_id = static::factory()->post->create();
		$this->get( get_permalink( $post_id ) . '?test=asda' )
			->assertQueryTrue( 'is_single', 'is_singular' )
			->assertQueriedObjectId( $post_id )
			->assertSee( get_the_title( $post_id ) );
	}

	public function test_fluent() {
		$_SERVER['__request_headers'] = [];

		add_action(
			'template_redirect',
			function() {
				$_SERVER['__request_headers'] = collect( getallheaders() )->to_array();
			},
		);

		$this->add_default_header( 'x-default', 'default' );

		$this->with_header( 'x-test', 'test' )
			->get( home_url( '/' ) )
			->assertQueryTrue( 'is_home', 'is_front_page' );

		// @phpstan-ignore-next-line
		$this->assertNotEmpty( $_SERVER['__request_headers']['X-Test'] ?? null );
		$this->assertEquals( 'test', $_SERVER['__request_headers']['X-Test'][0] );

		$this->assertNotEmpty( $_SERVER['__request_headers']['X-Default'] );
		$this->assertEquals( 'default', $_SERVER['__request_headers']['X-Default'][0] );

		remove_all_actions( 'template_redirect' );
	}

	public function test_get_term() {
		$category_id = static::factory()->category->create();

		$this
			->get( get_term_link( $category_id, 'category' ) )
			->assertQueryTrue( 'is_archive', 'is_category' )
			->assertQueriedObjectId( $category_id );
	}

	public function test_wordpress_404() {
		$this
			->get( '/not-found/should-404/' )
			->assertNotFound();
	}

	/**
	 * Test checking against a Mantle route.
	 */
	public function test_get_mantle_route() {
		$_SERVER['__route_run'] = false;

		// Ensure routing is enabled.
		$this->assertNotNull( $this->app->get_provider( Routing_Service_Provider::class ) );

		// Register a route.
		$this->app['router']->get(
			'/test-route',
			function() {
				$_SERVER['__route_run'] = true;
				return 'yes';
			}
		);

		$this->get( '/test-route' )
			->assertOk()
			->assertContent( 'yes' );

		$this->assertTrue( $_SERVER['__route_run'] );
	}

	public function test_get_mantle_route_404() {
		// Ensure routing is enabled.
		$this->assertNotNull( $this->app->get_provider( Routing_Service_Provider::class ) );

		// Register a route.
		$this->app['router']->get(
			'/test-route-404',
			function() {
				return response()->make( 'not-found', 404 );
			}
		);

		$this->get( '/test-route-404' )
			->assertNotFound()
			->assertContent( 'not-found' );
	}

	public function test_post_mantle_route() {
		// Ensure routing is enabled.
		$this->assertNotNull( $this->app->get_provider( Routing_Service_Provider::class ) );

		// Register a route.
		$this->app['router']->post(
			'/test-post',
			function() {
				return new Response( 'yes', 201, [ 'test-header' => 'test-value' ] );
			}
		);

		$this->app['router']->get(
			'/404',
			function() {
				return new Response( 'yes', 404 );
			}
		);

		$this->post( '/test-post', [ 'request-param' => 'bar' ], [ 'test-header' => 'test-value' ] )
			->assertCreated()
			->assertHeader( 'test-header', 'test-value' )
			->assertContent( 'yes' );

		$this->get( '/404' )->assertNotFound();
	}

	public function test_rest_api_route() {
		$post_id = static::factory()->post->create();

		$this->get( rest_url( "wp/v2/posts/{$post_id}" ) )
			->assertOk()
			->assertJsonPath( 'id', $post_id )
			->assertJsonPath( 'title.rendered', get_the_title( $post_id ) )
			->assertJsonPathExists( 'guid' )
			->assertJsonPathMissing( 'example_path' );
	}

	public function test_rest_api_route_headers() {
		$this->ignoreIncorrectUsage();

		register_rest_route(
			'/mantle/v1',
			__FUNCTION__,
			[
				'methods'  => 'GET',
				'validate_callback' => '__return_true',
				'callback' => fn () => new WP_REST_Response( [ 'key' => 'value here' ], 201, [ 'test-header' => 'test-value' ] ),
			]
		);

		$this->get( rest_url( '/mantle/v1/' . __FUNCTION__ ) )
			->assertStatus( 201 )
			->assertHeader( 'test-header', 'test-value' )
			->assertIsJson()
			->assertJsonPath( 'key', 'value here' );
	}

	public function test_rest_api_route_error() {
		$this->get( rest_url( '/an/unknown/route' ) )
			->assertStatus( 404 )
			->assertNotFound();
	}

	public function test_redirect_response() {
		$this->app['router']->get(
			'/route-to-redirect/',
			fn () => redirect()->to( '/redirected/', 302, [ 'Other-Header' => '123' ] ),
		);

		$this->get( '/route-to-redirect/' )
			->assertHeader( 'location', home_url( '/redirected/' ) )
			->assertHeader( 'Location', home_url( '/redirected/' ) )
			->assertRedirect( '/redirected/' )
			->assertHeader( 'Other-Header', '123' );
	}

	public function test_redirect_wp_redirect() {
		add_action(
			'template_redirect',
			function () {
				wp_redirect( home_url( '/redirected/' ), 302 );
			},
		);

		$this->get( '/' )->assertRedirect( home_url( '/redirected/' ) );

		remove_all_actions( 'template_redirect' );
	}

	public function test_post_json_mantle_route() {
		$this->app['router']->post(
			'/test-post-json',
			fn ( Request $request ) => new Response( $request['foo'], 201, [ 'test-header' => 'test-value' ] ),
		);

		$this->post_json( '/test-post-json', [ 'foo' => 'bar' ] )
			->assertCreated()
			->assertIsNotJson()
			->assertContent( 'bar' );
	}

	public function test_post_json_wordpress_route() {
		$this->ignoreIncorrectUsage();

		register_rest_route(
			'/mantle/v1',
			__FUNCTION__,
			[
				'methods' => 'POST',
				'validate_callback' => '__return_true',
				'callback' => fn ( \WP_REST_Request $request ) => $request['foo'] ?? 'no foo',
			]
		);

		$this->post_json( rest_url( '/mantle/v1/' . __FUNCTION__ ), [ 'foo' => 'bar' ] )
			->assertContent( '"bar"' );
	}

	public function test_assert_json_structure() {
		$response = Test_Response::from_base_response(
			new Response( new JsonSerializableMixedResourcesStub() )
		);

		// Without structure
		$response->assertJsonStructure();

		// At root
		$response->assertJsonStructure( [ 'foo' ] );

		// Nested
		$response->assertJsonStructure( [ 'foobar' => [ 'foobar_foo', 'foobar_bar' ] ]);

		// Wildcard (repeating structure)
		$response->assertJsonStructure( [ 'bars' => [ '*' => [ 'bar', 'foo' ] ] ] );

		// Wildcard (numeric keys)
		$response->assertJsonStructure( [ 'numeric_keys' => [ '*' => ['bar', 'foo' ] ] ] );

		// Nested after wildcard
		$response->assertJsonStructure( [ 'baz' => [ '*' => [ 'foo', 'bar' => [ 'foo', 'bar' ] ] ] ] );
	}

	public function test_callbacks() {
		$_SERVER['__callback_before'] = false;
		$_SERVER['__callback_after']  = false;

		$this
			->before_request( fn () => $_SERVER['__callback_before'] = true )
			->after_request( fn ( $response ) => $_SERVER['__callback_after'] = $response )
			->get( '/' );

		$this->assertTrue( $_SERVER['__callback_before'] );
		$this->assertInstanceOf( Test_Response::class, $_SERVER['__callback_after'] );
	}

	public function test_match_snapshot() {
		$this->assertMatchesSnapshot( [ 1, 2, 3 ] );
	}

	public function test_match_snapshot_http() {
		Route::get( '/example/', fn () => 'example' );

		$this->get( '/example' )->assertMatchesSnapshotContent();
	}

	public function test_match_snapshot_http_partial() {
		$random = wp_rand();

		Route::get( '/example/', fn () => <<<HTML
			<!DOCTYPE html>
			<html lang="en">
				<head>
					<meta charset="UTF-8">
					<title>Example</title>
				</head>
				<body>
					<div class="selector-ignored">
						<p>Another selector ignored</p>
						{$random}
					</div>
					<div class="example">
						<p>Example</p>
					</div>
					<div class="example-two">
						<p>Example two</p>
					</div>
				</body>
			</html>
			HTML
		);

		$this->get( '/example' )->assertMatchesSnapshotHtml( [
			'/html/body/div[@class="example"]',
			'/html/body/div[@class="example-two"]',
		] );
	}

	public function test_match_snapshot_no_selectors_matched() {
		$this->expectException( AssertionFailedError::class );

		Route::get( '/example/', fn () => 'example' );

		$this->get( '/example' )->assertMatchesSnapshotHtml( [
			'/html/body/div[@class="example"]',
		] );
	}

	public function test_wp_is_rest_endpoint() {
		$this->ignoreIncorrectUsage();

		if ( ! function_exists( 'wp_is_rest_endpoint' ) ) {
			$this->markTestSkipped( 'wp_is_rest_endpoint() is not available.' );
		}

		$this->assertFalse( wp_is_rest_endpoint() );

		register_rest_route(
			'mantle/v1',
			__FUNCTION__,
			[
				'methods' => 'GET',
				'validate_callback' => '__return_true',
				'callback' => function () {
					$this->assertTrue( wp_is_rest_endpoint() );

					return [ 'key' => 'value here' ];
				},
			]
		);

		$this
			->get( rest_url( '/mantle/v1/' . __FUNCTION__ ) )
			->assertJsonPath( 'key', 'value here' );

		$this->assertFalse( wp_is_rest_endpoint() );
	}

	public function test_match_snapshot_rest() {
		$this->ignoreIncorrectUsage();

		register_rest_route(
			'mantle/v1',
			__FUNCTION__,
			[
				'methods' => 'GET',
				'validate_callback' => '__return_true',
				'callback' => fn () => new WP_REST_Response( [ 'key' => 'value here' ], 201, [ 'test-header' => 'test-value' ] ),
			]
		);

		$this->get( rest_url( '/mantle/v1/' . __FUNCTION__ ) )->assertMatchesSnapshotContent();

		$this->get( rest_url( '/wp/v2/posts/' . static::factory()->post->create() ) )->assertMatchesSnapshotJson( 'type' );

		static::factory()->post->create_many( 10 );

		$this
			->get( rest_url( '/wp/v2/posts' ) )
			->assertMatchesSnapshotJson( [
				'*.type',
				'*.status',
			] );
	}

	public function test_url_scheme_http_by_default() {
		$this->get( '/' )->assertOk();

		$this->assertEmpty( $_SERVER['HTTPS'] ?? '' );
	}

	public function test_url_scheme_https_opt_in() {
		$this->get( '/' )->assertOk();

		$this->assertEmpty( $_SERVER['HTTPS'] ?? '' );

		$this->with_https()->get( 'https://example.com' )->assertOk();

		$this->assertEquals( 'on', $_SERVER['HTTPS'] );
	}

	public function test_url_scheme_https_by_home_url() {
		putenv( 'MANTLE_EXPERIMENTAL_TESTING_USE_HOME_URL_HOST=1' );

		$home_url = get_option( 'home' );

		$this->assertEquals( 'http://' . WP_TESTS_DOMAIN, $home_url );
		$this->assertEquals( 'http://' . WP_TESTS_DOMAIN, home_url() );

		update_option( 'home', 'https://' . WP_TESTS_DOMAIN );

		$this->assertEquals( 'https://' . WP_TESTS_DOMAIN, home_url() );

		$this->get( '/' )->assertOk();

		$this->assertEquals( 'on', $_SERVER['HTTPS'] ?? '' );
	}

	#[Group( 'experimental' )]
	#[Group( 'experiment-testing-url-host' )]
	public function test_experimental_default_url_host() {
		$this->get( '/' )->assertOk();

		$this->assertEquals( 'http://' . WP_TESTS_DOMAIN, home_url() );
		$this->assertEquals( WP_TESTS_DOMAIN, $_SERVER['HTTP_HOST'] );

		$this->setup_experiment_testing_url_host();

		$this->get( '/' )->assertOk();

		$this->assertEquals( 'subdomain.' . WP_TESTS_DOMAIN, $_SERVER['HTTP_HOST'] );
	}

	#[Group( 'experimental' )]
	#[Group( 'experiment-testing-url-host' )]
	public function test_experimental_redirect_to() {
		$this->setup_experiment_testing_url_host();

		$this->app['router']->get(
			'/route-to-redirect/',
			fn () => redirect()->to( '/redirected/' ),
		);

		$this->get( '/route-to-redirect/' )->assertRedirect( '/redirected/' );
	}

	public function test_multiple_requests() {
		$methods = collect( get_class_methods( $this ) )
			->filter( fn ( $method ) => false === strpos( $method, '_snapshot_' ) )
			->shuffle()
			->all();

		// Re-run all test methods on this class in a single pass.
		foreach ( $methods as $method ) {
			if ( __FUNCTION__ === $method || 'test_' !== substr( $method, 0, 5 ) ) {
				continue;
			}

			$this->setUp();

			$this->$method();

			$this->tearDown();
		}
	}

	protected function setup_experiment_testing_url_host() {
		putenv( 'MANTLE_EXPERIMENTAL_TESTING_USE_HOME_URL_HOST=1' );

		update_option( 'home', 'https://subdomain.' . WP_TESTS_DOMAIN );
		$this->assertEquals( 'https://subdomain.' . WP_TESTS_DOMAIN, home_url() );
	}
}

class JsonSerializableMixedResourcesStub implements JsonSerializable {
	public function jsonSerialize(): array {
		return [
			'foo'          => 'bar',
			'foobar'       => [
				'foobar_foo' => 'foo',
				'foobar_bar' => 'bar',
			],
			'0'            => [ 'foo' ],
			'bars'         => [
				[
					'bar' => 'foo 0',
					'foo' => 'bar 0',
				],
				[
					'bar' => 'foo 1',
					'foo' => 'bar 1',
				],
				[
					'bar' => 'foo 2',
					'foo' => 'bar 2',
				],
			],
			'baz'          => [
				[
					'foo' => 'bar 0',
					'bar' => [
						'foo' => 'bar 0',
						'bar' => 'foo 0',
					],
				],
				[
					'foo' => 'bar 1',
					'bar' => [
						'foo' => 'bar 1',
						'bar' => 'foo 1',
					],
				],
			],
			'barfoo'       => [
				[ 'bar' => [ 'bar' => 'foo 0' ] ],
				[
					'bar' => [
						'bar' => 'foo 0',
						'foo' => 'foo 0',
					],
				],
				[
					'bar' => [
						'foo' => 'bar 0',
						'bar' => 'foo 0',
						'rab' => 'rab 0',
					],
				],
			],
			'numeric_keys' => [
				2 => [
					'bar' => 'foo 0',
					'foo' => 'bar 0',
				],
				3 => [
					'bar' => 'foo 1',
					'foo' => 'bar 1',
				],
				4 => [
					'bar' => 'foo 2',
					'foo' => 'bar 2',
				],
			],
		];
	}
}<|MERGE_RESOLUTION|>--- conflicted
+++ resolved
@@ -30,11 +30,6 @@
 		putenv( 'MANTLE_EXPERIMENTAL_TESTING_USE_HOME_URL_HOST=' );
 
 		remove_all_actions( 'template_redirect' );
-<<<<<<< HEAD
-
-		update_option( 'home', 'http://' . WP_TESTS_DOMAIN );
-=======
->>>>>>> origin/1.x
 	}
 
 	public function test_get_home() {
