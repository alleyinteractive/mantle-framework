{
    "_readme": [
        "This file locks the dependencies of your project to a known state",
        "Read more about it at https://getcomposer.org/doc/01-basic-usage.md#installing-dependencies",
        "This file is @generated automatically"
    ],
<<<<<<< HEAD
    "content-hash": "48058e3e659a21b1872e4441d8f84ad7",
=======
    "content-hash": "0f51e8a5163d5923e2d8672928d4e9be",
>>>>>>> 4856e86e
    "packages": [
        {
            "name": "filp/whoops",
            "version": "2.7.2",
            "source": {
                "type": "git",
                "url": "https://github.com/filp/whoops.git",
                "reference": "17d0d3f266c8f925ebd035cd36f83cf802b47d4a"
            },
            "dist": {
                "type": "zip",
                "url": "https://api.github.com/repos/filp/whoops/zipball/17d0d3f266c8f925ebd035cd36f83cf802b47d4a",
                "reference": "17d0d3f266c8f925ebd035cd36f83cf802b47d4a",
                "shasum": ""
            },
            "require": {
                "php": "^5.5.9 || ^7.0",
                "psr/log": "^1.0.1"
            },
            "require-dev": {
                "mockery/mockery": "^0.9 || ^1.0",
                "phpunit/phpunit": "^4.8.35 || ^5.7 || ^6.0",
                "symfony/var-dumper": "^2.6 || ^3.0 || ^4.0 || ^5.0"
            },
            "suggest": {
                "symfony/var-dumper": "Pretty print complex values better with var-dumper available",
                "whoops/soap": "Formats errors as SOAP responses"
            },
            "type": "library",
            "extra": {
                "branch-alias": {
                    "dev-master": "2.6-dev"
                }
            },
            "autoload": {
                "psr-4": {
                    "Whoops\\": "src/Whoops/"
                }
            },
            "notification-url": "https://packagist.org/downloads/",
            "license": [
                "MIT"
            ],
            "authors": [
                {
                    "name": "Filipe Dobreira",
                    "homepage": "https://github.com/filp",
                    "role": "Developer"
                }
            ],
            "description": "php error handling for cool kids",
            "homepage": "https://filp.github.io/whoops/",
            "keywords": [
                "error",
                "exception",
                "handling",
                "library",
                "throwable",
                "whoops"
            ],
            "time": "2020-05-05T12:28:07+00:00"
        },
        {
<<<<<<< HEAD
            "name": "fzaninotto/faker",
            "version": "v1.9.1",
            "source": {
                "type": "git",
                "url": "https://github.com/fzaninotto/Faker.git",
                "reference": "fc10d778e4b84d5bd315dad194661e091d307c6f"
            },
            "dist": {
                "type": "zip",
                "url": "https://api.github.com/repos/fzaninotto/Faker/zipball/fc10d778e4b84d5bd315dad194661e091d307c6f",
                "reference": "fc10d778e4b84d5bd315dad194661e091d307c6f",
                "shasum": ""
            },
            "require": {
                "php": "^5.3.3 || ^7.0"
            },
            "require-dev": {
                "ext-intl": "*",
                "phpunit/phpunit": "^4.8.35 || ^5.7",
                "squizlabs/php_codesniffer": "^2.9.2"
=======
            "name": "monolog/monolog",
            "version": "2.0.2",
            "source": {
                "type": "git",
                "url": "https://github.com/Seldaek/monolog.git",
                "reference": "c861fcba2ca29404dc9e617eedd9eff4616986b8"
            },
            "dist": {
                "type": "zip",
                "url": "https://api.github.com/repos/Seldaek/monolog/zipball/c861fcba2ca29404dc9e617eedd9eff4616986b8",
                "reference": "c861fcba2ca29404dc9e617eedd9eff4616986b8",
                "shasum": ""
            },
            "require": {
                "php": "^7.2",
                "psr/log": "^1.0.1"
            },
            "provide": {
                "psr/log-implementation": "1.0.0"
            },
            "require-dev": {
                "aws/aws-sdk-php": "^2.4.9 || ^3.0",
                "doctrine/couchdb": "~1.0@dev",
                "elasticsearch/elasticsearch": "^6.0",
                "graylog2/gelf-php": "^1.4.2",
                "jakub-onderka/php-parallel-lint": "^0.9",
                "php-amqplib/php-amqplib": "~2.4",
                "php-console/php-console": "^3.1.3",
                "phpspec/prophecy": "^1.6.1",
                "phpunit/phpunit": "^8.3",
                "predis/predis": "^1.1",
                "rollbar/rollbar": "^1.3",
                "ruflin/elastica": ">=0.90 <3.0",
                "swiftmailer/swiftmailer": "^5.3|^6.0"
            },
            "suggest": {
                "aws/aws-sdk-php": "Allow sending log messages to AWS services like DynamoDB",
                "doctrine/couchdb": "Allow sending log messages to a CouchDB server",
                "elasticsearch/elasticsearch": "Allow sending log messages to an Elasticsearch server via official client",
                "ext-amqp": "Allow sending log messages to an AMQP server (1.0+ required)",
                "ext-mbstring": "Allow to work properly with unicode symbols",
                "ext-mongodb": "Allow sending log messages to a MongoDB server (via driver)",
                "graylog2/gelf-php": "Allow sending log messages to a GrayLog2 server",
                "mongodb/mongodb": "Allow sending log messages to a MongoDB server (via library)",
                "php-amqplib/php-amqplib": "Allow sending log messages to an AMQP server using php-amqplib",
                "php-console/php-console": "Allow sending log messages to Google Chrome",
                "rollbar/rollbar": "Allow sending log messages to Rollbar",
                "ruflin/elastica": "Allow sending log messages to an Elastic Search server"
>>>>>>> 4856e86e
            },
            "type": "library",
            "extra": {
                "branch-alias": {
<<<<<<< HEAD
                    "dev-master": "1.9-dev"
=======
                    "dev-master": "2.x-dev"
>>>>>>> 4856e86e
                }
            },
            "autoload": {
                "psr-4": {
<<<<<<< HEAD
                    "Faker\\": "src/Faker/"
=======
                    "Monolog\\": "src/Monolog"
>>>>>>> 4856e86e
                }
            },
            "notification-url": "https://packagist.org/downloads/",
            "license": [
                "MIT"
            ],
            "authors": [
                {
<<<<<<< HEAD
                    "name": "François Zaninotto"
                }
            ],
            "description": "Faker is a PHP library that generates fake data for you.",
            "keywords": [
                "data",
                "faker",
                "fixtures"
            ],
            "time": "2019-12-12T13:22:17+00:00"
=======
                    "name": "Jordi Boggiano",
                    "email": "j.boggiano@seld.be",
                    "homepage": "http://seld.be"
                }
            ],
            "description": "Sends your logs to files, sockets, inboxes, databases and various web services",
            "homepage": "http://github.com/Seldaek/monolog",
            "keywords": [
                "log",
                "logging",
                "psr-3"
            ],
            "time": "2019-12-20T14:22:59+00:00"
>>>>>>> 4856e86e
        },
        {
            "name": "nesbot/carbon",
            "version": "2.34.0",
            "source": {
                "type": "git",
                "url": "https://github.com/briannesbitt/Carbon.git",
                "reference": "52ea68aebbad8a3b27b5d24e4c66ebe1933f8399"
            },
            "dist": {
                "type": "zip",
                "url": "https://api.github.com/repos/briannesbitt/Carbon/zipball/52ea68aebbad8a3b27b5d24e4c66ebe1933f8399",
                "reference": "52ea68aebbad8a3b27b5d24e4c66ebe1933f8399",
                "shasum": ""
            },
            "require": {
                "ext-json": "*",
                "php": "^7.1.8 || ^8.0",
                "symfony/polyfill-mbstring": "^1.0",
                "symfony/translation": "^3.4 || ^4.0 || ^5.0"
            },
            "require-dev": {
                "doctrine/orm": "^2.7",
                "friendsofphp/php-cs-fixer": "^2.14 || ^3.0",
                "kylekatarnls/multi-tester": "^1.1",
                "phpmd/phpmd": "^2.8",
                "phpstan/phpstan": "^0.11",
                "phpunit/phpunit": "^7.5 || ^8.0",
                "squizlabs/php_codesniffer": "^3.4"
            },
            "bin": [
                "bin/carbon"
            ],
            "type": "library",
            "extra": {
                "branch-alias": {
                    "dev-master": "2.x-dev",
                    "dev-3.x": "3.x-dev"
                },
                "laravel": {
                    "providers": [
                        "Carbon\\Laravel\\ServiceProvider"
                    ]
                }
            },
            "autoload": {
                "psr-4": {
                    "Carbon\\": "src/Carbon/"
                }
            },
            "notification-url": "https://packagist.org/downloads/",
            "license": [
                "MIT"
            ],
            "authors": [
                {
                    "name": "Brian Nesbitt",
                    "email": "brian@nesbot.com",
                    "homepage": "http://nesbot.com"
                },
                {
                    "name": "kylekatarnls",
                    "homepage": "http://github.com/kylekatarnls"
                }
            ],
            "description": "An API extension for DateTime that supports 281 different languages.",
            "homepage": "http://carbon.nesbot.com",
            "keywords": [
                "date",
                "datetime",
                "time"
            ],
            "time": "2020-05-12T19:53:34+00:00"
        },
        {
            "name": "psr/container",
            "version": "1.0.0",
            "source": {
                "type": "git",
                "url": "https://github.com/php-fig/container.git",
                "reference": "b7ce3b176482dbbc1245ebf52b181af44c2cf55f"
            },
            "dist": {
                "type": "zip",
                "url": "https://api.github.com/repos/php-fig/container/zipball/b7ce3b176482dbbc1245ebf52b181af44c2cf55f",
                "reference": "b7ce3b176482dbbc1245ebf52b181af44c2cf55f",
                "shasum": ""
            },
            "require": {
                "php": ">=5.3.0"
            },
            "type": "library",
            "extra": {
                "branch-alias": {
                    "dev-master": "1.0.x-dev"
                }
            },
            "autoload": {
                "psr-4": {
                    "Psr\\Container\\": "src/"
                }
            },
            "notification-url": "https://packagist.org/downloads/",
            "license": [
                "MIT"
            ],
            "authors": [
                {
                    "name": "PHP-FIG",
                    "homepage": "http://www.php-fig.org/"
                }
            ],
            "description": "Common Container Interface (PHP FIG PSR-11)",
            "homepage": "https://github.com/php-fig/container",
            "keywords": [
                "PSR-11",
                "container",
                "container-interface",
                "container-interop",
                "psr"
            ],
            "time": "2017-02-14T16:28:37+00:00"
        },
        {
            "name": "psr/log",
            "version": "1.1.3",
            "source": {
                "type": "git",
                "url": "https://github.com/php-fig/log.git",
                "reference": "0f73288fd15629204f9d42b7055f72dacbe811fc"
            },
            "dist": {
                "type": "zip",
                "url": "https://api.github.com/repos/php-fig/log/zipball/0f73288fd15629204f9d42b7055f72dacbe811fc",
                "reference": "0f73288fd15629204f9d42b7055f72dacbe811fc",
                "shasum": ""
            },
            "require": {
                "php": ">=5.3.0"
            },
            "type": "library",
            "extra": {
                "branch-alias": {
                    "dev-master": "1.1.x-dev"
                }
            },
            "autoload": {
                "psr-4": {
                    "Psr\\Log\\": "Psr/Log/"
                }
            },
            "notification-url": "https://packagist.org/downloads/",
            "license": [
                "MIT"
            ],
            "authors": [
                {
                    "name": "PHP-FIG",
                    "homepage": "http://www.php-fig.org/"
                }
            ],
            "description": "Common interface for logging libraries",
            "homepage": "https://github.com/php-fig/log",
            "keywords": [
                "log",
                "psr",
                "psr-3"
            ],
            "time": "2020-03-23T09:12:05+00:00"
        },
        {
            "name": "symfony/finder",
            "version": "v5.0.8",
            "source": {
                "type": "git",
                "url": "https://github.com/symfony/finder.git",
                "reference": "600a52c29afc0d1caa74acbec8d3095ca7e9910d"
            },
            "dist": {
                "type": "zip",
                "url": "https://api.github.com/repos/symfony/finder/zipball/600a52c29afc0d1caa74acbec8d3095ca7e9910d",
                "reference": "600a52c29afc0d1caa74acbec8d3095ca7e9910d",
                "shasum": ""
            },
            "require": {
                "php": "^7.2.5"
            },
            "type": "library",
            "extra": {
                "branch-alias": {
                    "dev-master": "5.0-dev"
                }
            },
            "autoload": {
                "psr-4": {
                    "Symfony\\Component\\Finder\\": ""
                },
                "exclude-from-classmap": [
                    "/Tests/"
                ]
            },
            "notification-url": "https://packagist.org/downloads/",
            "license": [
                "MIT"
            ],
            "authors": [
                {
                    "name": "Fabien Potencier",
                    "email": "fabien@symfony.com"
                },
                {
                    "name": "Symfony Community",
                    "homepage": "https://symfony.com/contributors"
                }
            ],
            "description": "Symfony Finder Component",
            "homepage": "https://symfony.com",
            "time": "2020-03-27T16:56:45+00:00"
        },
        {
            "name": "symfony/polyfill-mbstring",
            "version": "v1.17.0",
            "source": {
                "type": "git",
                "url": "https://github.com/symfony/polyfill-mbstring.git",
                "reference": "fa79b11539418b02fc5e1897267673ba2c19419c"
            },
            "dist": {
                "type": "zip",
                "url": "https://api.github.com/repos/symfony/polyfill-mbstring/zipball/fa79b11539418b02fc5e1897267673ba2c19419c",
                "reference": "fa79b11539418b02fc5e1897267673ba2c19419c",
                "shasum": ""
            },
            "require": {
                "php": ">=5.3.3"
            },
            "suggest": {
                "ext-mbstring": "For best performance"
            },
            "type": "library",
            "extra": {
                "branch-alias": {
                    "dev-master": "1.17-dev"
                }
            },
            "autoload": {
                "psr-4": {
                    "Symfony\\Polyfill\\Mbstring\\": ""
                },
                "files": [
                    "bootstrap.php"
                ]
            },
            "notification-url": "https://packagist.org/downloads/",
            "license": [
                "MIT"
            ],
            "authors": [
                {
                    "name": "Nicolas Grekas",
                    "email": "p@tchwork.com"
                },
                {
                    "name": "Symfony Community",
                    "homepage": "https://symfony.com/contributors"
                }
            ],
            "description": "Symfony polyfill for the Mbstring extension",
            "homepage": "https://symfony.com",
            "keywords": [
                "compatibility",
                "mbstring",
                "polyfill",
                "portable",
                "shim"
            ],
            "time": "2020-05-12T16:47:27+00:00"
        },
        {
            "name": "symfony/translation",
            "version": "v5.0.8",
            "source": {
                "type": "git",
                "url": "https://github.com/symfony/translation.git",
                "reference": "c3879db7a68fe3e12b41263b05879412c87b27fd"
            },
            "dist": {
                "type": "zip",
                "url": "https://api.github.com/repos/symfony/translation/zipball/c3879db7a68fe3e12b41263b05879412c87b27fd",
                "reference": "c3879db7a68fe3e12b41263b05879412c87b27fd",
                "shasum": ""
            },
            "require": {
                "php": "^7.2.5",
                "symfony/polyfill-mbstring": "~1.0",
                "symfony/translation-contracts": "^2"
            },
            "conflict": {
                "symfony/config": "<4.4",
                "symfony/dependency-injection": "<5.0",
                "symfony/http-kernel": "<5.0",
                "symfony/twig-bundle": "<5.0",
                "symfony/yaml": "<4.4"
            },
            "provide": {
                "symfony/translation-implementation": "2.0"
            },
            "require-dev": {
                "psr/log": "~1.0",
                "symfony/config": "^4.4|^5.0",
                "symfony/console": "^4.4|^5.0",
                "symfony/dependency-injection": "^5.0",
                "symfony/finder": "^4.4|^5.0",
                "symfony/http-kernel": "^5.0",
                "symfony/intl": "^4.4|^5.0",
                "symfony/service-contracts": "^1.1.2|^2",
                "symfony/yaml": "^4.4|^5.0"
            },
            "suggest": {
                "psr/log-implementation": "To use logging capability in translator",
                "symfony/config": "",
                "symfony/yaml": ""
            },
            "type": "library",
            "extra": {
                "branch-alias": {
                    "dev-master": "5.0-dev"
                }
            },
            "autoload": {
                "psr-4": {
                    "Symfony\\Component\\Translation\\": ""
                },
                "exclude-from-classmap": [
                    "/Tests/"
                ]
            },
            "notification-url": "https://packagist.org/downloads/",
            "license": [
                "MIT"
            ],
            "authors": [
                {
                    "name": "Fabien Potencier",
                    "email": "fabien@symfony.com"
                },
                {
                    "name": "Symfony Community",
                    "homepage": "https://symfony.com/contributors"
                }
            ],
            "description": "Symfony Translation Component",
            "homepage": "https://symfony.com",
            "time": "2020-04-12T16:45:47+00:00"
        },
        {
            "name": "symfony/translation-contracts",
            "version": "v2.0.1",
            "source": {
                "type": "git",
                "url": "https://github.com/symfony/translation-contracts.git",
                "reference": "8cc682ac458d75557203b2f2f14b0b92e1c744ed"
            },
            "dist": {
                "type": "zip",
                "url": "https://api.github.com/repos/symfony/translation-contracts/zipball/8cc682ac458d75557203b2f2f14b0b92e1c744ed",
                "reference": "8cc682ac458d75557203b2f2f14b0b92e1c744ed",
                "shasum": ""
            },
            "require": {
                "php": "^7.2.5"
            },
            "suggest": {
                "symfony/translation-implementation": ""
            },
            "type": "library",
            "extra": {
                "branch-alias": {
                    "dev-master": "2.0-dev"
                }
            },
            "autoload": {
                "psr-4": {
                    "Symfony\\Contracts\\Translation\\": ""
                }
            },
            "notification-url": "https://packagist.org/downloads/",
            "license": [
                "MIT"
            ],
            "authors": [
                {
                    "name": "Nicolas Grekas",
                    "email": "p@tchwork.com"
                },
                {
                    "name": "Symfony Community",
                    "homepage": "https://symfony.com/contributors"
                }
            ],
            "description": "Generic abstractions related to translation",
            "homepage": "https://symfony.com",
            "keywords": [
                "abstractions",
                "contracts",
                "decoupling",
                "interfaces",
                "interoperability",
                "standards"
            ],
            "time": "2019-11-18T17:27:11+00:00"
        },
        {
            "name": "symfony/var-dumper",
            "version": "v5.0.8",
            "source": {
                "type": "git",
                "url": "https://github.com/symfony/var-dumper.git",
                "reference": "09de28632f16f81058a85fcf318397218272a07b"
            },
            "dist": {
                "type": "zip",
                "url": "https://api.github.com/repos/symfony/var-dumper/zipball/09de28632f16f81058a85fcf318397218272a07b",
                "reference": "09de28632f16f81058a85fcf318397218272a07b",
                "shasum": ""
            },
            "require": {
                "php": "^7.2.5",
                "symfony/polyfill-mbstring": "~1.0"
            },
            "conflict": {
                "phpunit/phpunit": "<5.4.3",
                "symfony/console": "<4.4"
            },
            "require-dev": {
                "ext-iconv": "*",
                "symfony/console": "^4.4|^5.0",
                "symfony/process": "^4.4|^5.0",
                "twig/twig": "^2.4|^3.0"
            },
            "suggest": {
                "ext-iconv": "To convert non-UTF-8 strings to UTF-8 (or symfony/polyfill-iconv in case ext-iconv cannot be used).",
                "ext-intl": "To show region name in time zone dump",
                "symfony/console": "To use the ServerDumpCommand and/or the bin/var-dump-server script"
            },
            "bin": [
                "Resources/bin/var-dump-server"
            ],
            "type": "library",
            "extra": {
                "branch-alias": {
                    "dev-master": "5.0-dev"
                }
            },
            "autoload": {
                "files": [
                    "Resources/functions/dump.php"
                ],
                "psr-4": {
                    "Symfony\\Component\\VarDumper\\": ""
                },
                "exclude-from-classmap": [
                    "/Tests/"
                ]
            },
            "notification-url": "https://packagist.org/downloads/",
            "license": [
                "MIT"
            ],
            "authors": [
                {
                    "name": "Nicolas Grekas",
                    "email": "p@tchwork.com"
                },
                {
                    "name": "Symfony Community",
                    "homepage": "https://symfony.com/contributors"
                }
            ],
            "description": "Symfony mechanism for exploring and dumping PHP variables",
            "homepage": "https://symfony.com",
            "keywords": [
                "debug",
                "dump"
            ],
            "time": "2020-04-12T16:45:47+00:00"
        },
        {
            "name": "voku/portable-ascii",
            "version": "1.4.10",
            "source": {
                "type": "git",
                "url": "https://github.com/voku/portable-ascii.git",
                "reference": "240e93829a5f985fab0984a6e55ae5e26b78a334"
            },
            "dist": {
                "type": "zip",
                "url": "https://api.github.com/repos/voku/portable-ascii/zipball/240e93829a5f985fab0984a6e55ae5e26b78a334",
                "reference": "240e93829a5f985fab0984a6e55ae5e26b78a334",
                "shasum": ""
            },
            "require": {
                "php": ">=7.0.0"
            },
            "require-dev": {
                "phpunit/phpunit": "~6.0 || ~7.0"
            },
            "suggest": {
                "ext-intl": "Use Intl for transliterator_transliterate() support"
            },
            "type": "library",
            "autoload": {
                "psr-4": {
                    "voku\\": "src/voku/",
                    "voku\\tests\\": "tests/"
                }
            },
            "notification-url": "https://packagist.org/downloads/",
            "license": [
                "MIT"
            ],
            "authors": [
                {
                    "name": "Lars Moelleken",
                    "homepage": "http://www.moelleken.org/"
                }
            ],
            "description": "Portable ASCII library - performance optimized (ascii) string functions for php.",
            "homepage": "https://github.com/voku/portable-ascii",
            "keywords": [
                "ascii",
                "clean",
                "php"
            ],
            "time": "2020-03-13T01:23:26+00:00"
        }
    ],
    "packages-dev": [
        {
            "name": "alley/alley-coding-standards",
            "version": "dev-master",
            "source": {
                "type": "git",
                "url": "https://github.com/alleyinteractive/Alley-Coding-Standards",
                "reference": "3d5153f7f16b3ee7539905a5c6577c3d7d72257b"
            },
            "require": {
                "automattic/vipwpcs": "^2.0.0",
                "dealerdirect/phpcodesniffer-composer-installer": "^0.6.0",
                "squizlabs/php_codesniffer": "^3.3.0",
                "wp-coding-standards/wpcs": "^2.2.0"
            },
            "type": "project",
            "license": [
                "GPL-2.0-or-later"
            ],
            "description": "PHPCS sniffs for Alley Interactive",
            "time": "2020-03-19T16:03:53+00:00"
        },
        {
            "name": "automattic/vipwpcs",
            "version": "2.0.0",
            "source": {
                "type": "git",
                "url": "https://github.com/Automattic/VIP-Coding-Standards.git",
                "reference": "fc02f491dc9f51da7c32941ac579f70b9ed300c5"
            },
            "dist": {
                "type": "zip",
                "url": "https://api.github.com/repos/Automattic/VIP-Coding-Standards/zipball/fc02f491dc9f51da7c32941ac579f70b9ed300c5",
                "reference": "fc02f491dc9f51da7c32941ac579f70b9ed300c5",
                "shasum": ""
            },
            "require": {
                "php": ">=5.6",
                "squizlabs/php_codesniffer": "^3.3.1",
                "wp-coding-standards/wpcs": "^2.1"
            },
            "require-dev": {
                "dealerdirect/phpcodesniffer-composer-installer": "^0.5",
                "phpcompatibility/php-compatibility": "^9",
                "phpunit/phpunit": "^5 || ^6 || ^7"
            },
            "suggest": {
                "dealerdirect/phpcodesniffer-composer-installer": "^0.5 || This Composer plugin will sort out the PHPCS 'installed_paths' automatically."
            },
            "type": "phpcodesniffer-standard",
            "notification-url": "https://packagist.org/downloads/",
            "license": [
                "MIT"
            ],
            "authors": [
                {
                    "name": "Contributors",
                    "homepage": "https://github.com/Automattic/VIP-Coding-Standards/graphs/contributors"
                }
            ],
            "description": "PHP_CodeSniffer rules (sniffs) to enforce WordPress VIP minimum coding conventions",
            "keywords": [
                "phpcs",
                "standards",
                "wordpress"
            ],
            "time": "2019-07-12T08:47:36+00:00"
        },
        {
            "name": "dealerdirect/phpcodesniffer-composer-installer",
            "version": "v0.6.2",
            "source": {
                "type": "git",
                "url": "https://github.com/Dealerdirect/phpcodesniffer-composer-installer.git",
                "reference": "8001af8eb107fbfcedc31a8b51e20b07d85b457a"
            },
            "dist": {
                "type": "zip",
                "url": "https://api.github.com/repos/Dealerdirect/phpcodesniffer-composer-installer/zipball/8001af8eb107fbfcedc31a8b51e20b07d85b457a",
                "reference": "8001af8eb107fbfcedc31a8b51e20b07d85b457a",
                "shasum": ""
            },
            "require": {
                "composer-plugin-api": "^1.0",
                "php": "^5.3|^7",
                "squizlabs/php_codesniffer": "^2|^3"
            },
            "require-dev": {
                "composer/composer": "*",
                "phpcompatibility/php-compatibility": "^9.0",
                "sensiolabs/security-checker": "^4.1.0"
            },
            "type": "composer-plugin",
            "extra": {
                "class": "Dealerdirect\\Composer\\Plugin\\Installers\\PHPCodeSniffer\\Plugin"
            },
            "autoload": {
                "psr-4": {
                    "Dealerdirect\\Composer\\Plugin\\Installers\\PHPCodeSniffer\\": "src/"
                }
            },
            "notification-url": "https://packagist.org/downloads/",
            "license": [
                "MIT"
            ],
            "authors": [
                {
                    "name": "Franck Nijhof",
                    "email": "franck.nijhof@dealerdirect.com",
                    "homepage": "http://www.frenck.nl",
                    "role": "Developer / IT Manager"
                }
            ],
            "description": "PHP_CodeSniffer Standards Composer Installer Plugin",
            "homepage": "http://www.dealerdirect.com",
            "keywords": [
                "PHPCodeSniffer",
                "PHP_CodeSniffer",
                "code quality",
                "codesniffer",
                "composer",
                "installer",
                "phpcs",
                "plugin",
                "qa",
                "quality",
                "standard",
                "standards",
                "style guide",
                "stylecheck",
                "tests"
            ],
            "time": "2020-01-29T20:22:20+00:00"
        },
        {
            "name": "hamcrest/hamcrest-php",
            "version": "v2.0.0",
            "source": {
                "type": "git",
                "url": "https://github.com/hamcrest/hamcrest-php.git",
                "reference": "776503d3a8e85d4f9a1148614f95b7a608b046ad"
            },
            "dist": {
                "type": "zip",
                "url": "https://api.github.com/repos/hamcrest/hamcrest-php/zipball/776503d3a8e85d4f9a1148614f95b7a608b046ad",
                "reference": "776503d3a8e85d4f9a1148614f95b7a608b046ad",
                "shasum": ""
            },
            "require": {
                "php": "^5.3|^7.0"
            },
            "replace": {
                "cordoval/hamcrest-php": "*",
                "davedevelopment/hamcrest-php": "*",
                "kodova/hamcrest-php": "*"
            },
            "require-dev": {
                "phpunit/php-file-iterator": "1.3.3",
                "phpunit/phpunit": "~4.0",
                "satooshi/php-coveralls": "^1.0"
            },
            "type": "library",
            "extra": {
                "branch-alias": {
                    "dev-master": "2.0-dev"
                }
            },
            "autoload": {
                "classmap": [
                    "hamcrest"
                ]
            },
            "notification-url": "https://packagist.org/downloads/",
            "license": [
                "BSD"
            ],
            "description": "This is the PHP port of Hamcrest Matchers",
            "keywords": [
                "test"
            ],
            "time": "2016-01-20T08:20:44+00:00"
        },
        {
            "name": "mockery/mockery",
            "version": "1.3.1",
            "source": {
                "type": "git",
                "url": "https://github.com/mockery/mockery.git",
                "reference": "f69bbde7d7a75d6b2862d9ca8fab1cd28014b4be"
            },
            "dist": {
                "type": "zip",
                "url": "https://api.github.com/repos/mockery/mockery/zipball/f69bbde7d7a75d6b2862d9ca8fab1cd28014b4be",
                "reference": "f69bbde7d7a75d6b2862d9ca8fab1cd28014b4be",
                "shasum": ""
            },
            "require": {
                "hamcrest/hamcrest-php": "~2.0",
                "lib-pcre": ">=7.0",
                "php": ">=5.6.0"
            },
            "require-dev": {
                "phpunit/phpunit": "~5.7.10|~6.5|~7.0|~8.0"
            },
            "type": "library",
            "extra": {
                "branch-alias": {
                    "dev-master": "1.3.x-dev"
                }
            },
            "autoload": {
                "psr-0": {
                    "Mockery": "library/"
                }
            },
            "notification-url": "https://packagist.org/downloads/",
            "license": [
                "BSD-3-Clause"
            ],
            "authors": [
                {
                    "name": "Pádraic Brady",
                    "email": "padraic.brady@gmail.com",
                    "homepage": "http://blog.astrumfutura.com"
                },
                {
                    "name": "Dave Marshall",
                    "email": "dave.marshall@atstsolutions.co.uk",
                    "homepage": "http://davedevelopment.co.uk"
                }
            ],
            "description": "Mockery is a simple yet flexible PHP mock object framework",
            "homepage": "https://github.com/mockery/mockery",
            "keywords": [
                "BDD",
                "TDD",
                "library",
                "mock",
                "mock objects",
                "mockery",
                "stub",
                "test",
                "test double",
                "testing"
            ],
            "time": "2019-12-26T09:49:15+00:00"
        },
        {
            "name": "squizlabs/php_codesniffer",
            "version": "3.5.5",
            "source": {
                "type": "git",
                "url": "https://github.com/squizlabs/PHP_CodeSniffer.git",
                "reference": "73e2e7f57d958e7228fce50dc0c61f58f017f9f6"
            },
            "dist": {
                "type": "zip",
                "url": "https://api.github.com/repos/squizlabs/PHP_CodeSniffer/zipball/73e2e7f57d958e7228fce50dc0c61f58f017f9f6",
                "reference": "73e2e7f57d958e7228fce50dc0c61f58f017f9f6",
                "shasum": ""
            },
            "require": {
                "ext-simplexml": "*",
                "ext-tokenizer": "*",
                "ext-xmlwriter": "*",
                "php": ">=5.4.0"
            },
            "require-dev": {
                "phpunit/phpunit": "^4.0 || ^5.0 || ^6.0 || ^7.0"
            },
            "bin": [
                "bin/phpcs",
                "bin/phpcbf"
            ],
            "type": "library",
            "extra": {
                "branch-alias": {
                    "dev-master": "3.x-dev"
                }
            },
            "notification-url": "https://packagist.org/downloads/",
            "license": [
                "BSD-3-Clause"
            ],
            "authors": [
                {
                    "name": "Greg Sherwood",
                    "role": "lead"
                }
            ],
            "description": "PHP_CodeSniffer tokenizes PHP, JavaScript and CSS files and detects violations of a defined set of coding standards.",
            "homepage": "https://github.com/squizlabs/PHP_CodeSniffer",
            "keywords": [
                "phpcs",
                "standards"
            ],
            "time": "2020-04-17T01:09:41+00:00"
        },
        {
            "name": "wp-coding-standards/wpcs",
            "version": "2.3.0",
            "source": {
                "type": "git",
                "url": "https://github.com/WordPress/WordPress-Coding-Standards.git",
                "reference": "7da1894633f168fe244afc6de00d141f27517b62"
            },
            "dist": {
                "type": "zip",
                "url": "https://api.github.com/repos/WordPress/WordPress-Coding-Standards/zipball/7da1894633f168fe244afc6de00d141f27517b62",
                "reference": "7da1894633f168fe244afc6de00d141f27517b62",
                "shasum": ""
            },
            "require": {
                "php": ">=5.4",
                "squizlabs/php_codesniffer": "^3.3.1"
            },
            "require-dev": {
                "dealerdirect/phpcodesniffer-composer-installer": "^0.5 || ^0.6",
                "phpcompatibility/php-compatibility": "^9.0",
                "phpcsstandards/phpcsdevtools": "^1.0",
                "phpunit/phpunit": "^4.0 || ^5.0 || ^6.0 || ^7.0"
            },
            "suggest": {
                "dealerdirect/phpcodesniffer-composer-installer": "^0.6 || This Composer plugin will sort out the PHPCS 'installed_paths' automatically."
            },
            "type": "phpcodesniffer-standard",
            "notification-url": "https://packagist.org/downloads/",
            "license": [
                "MIT"
            ],
            "authors": [
                {
                    "name": "Contributors",
                    "homepage": "https://github.com/WordPress/WordPress-Coding-Standards/graphs/contributors"
                }
            ],
            "description": "PHP_CodeSniffer rules (sniffs) to enforce WordPress coding conventions",
            "keywords": [
                "phpcs",
                "standards",
                "wordpress"
            ],
            "time": "2020-05-13T23:57:56+00:00"
        }
    ],
    "aliases": [],
    "minimum-stability": "stable",
    "stability-flags": {
        "alley/alley-coding-standards": 20
    },
    "prefer-stable": false,
    "prefer-lowest": false,
    "platform": [],
    "platform-dev": []
}<|MERGE_RESOLUTION|>--- conflicted
+++ resolved
@@ -4,11 +4,7 @@
         "Read more about it at https://getcomposer.org/doc/01-basic-usage.md#installing-dependencies",
         "This file is @generated automatically"
     ],
-<<<<<<< HEAD
-    "content-hash": "48058e3e659a21b1872e4441d8f84ad7",
-=======
-    "content-hash": "0f51e8a5163d5923e2d8672928d4e9be",
->>>>>>> 4856e86e
+    "content-hash": "9043d8e08e69e88f24636bd9c77ae39b",
     "packages": [
         {
             "name": "filp/whoops",
@@ -72,7 +68,6 @@
             "time": "2020-05-05T12:28:07+00:00"
         },
         {
-<<<<<<< HEAD
             "name": "fzaninotto/faker",
             "version": "v1.9.1",
             "source": {
@@ -93,7 +88,36 @@
                 "ext-intl": "*",
                 "phpunit/phpunit": "^4.8.35 || ^5.7",
                 "squizlabs/php_codesniffer": "^2.9.2"
-=======
+            },
+            "type": "library",
+            "extra": {
+                "branch-alias": {
+                    "dev-master": "1.9-dev"
+                }
+            },
+            "autoload": {
+                "psr-4": {
+                    "Faker\\": "src/Faker/"
+                }
+            },
+            "notification-url": "https://packagist.org/downloads/",
+            "license": [
+                "MIT"
+            ],
+            "authors": [
+                {
+                    "name": "François Zaninotto"
+                }
+            ],
+            "description": "Faker is a PHP library that generates fake data for you.",
+            "keywords": [
+                "data",
+                "faker",
+                "fixtures"
+            ],
+            "time": "2019-12-12T13:22:17+00:00"
+        },
+        {
             "name": "monolog/monolog",
             "version": "2.0.2",
             "source": {
@@ -142,45 +166,24 @@
                 "php-console/php-console": "Allow sending log messages to Google Chrome",
                 "rollbar/rollbar": "Allow sending log messages to Rollbar",
                 "ruflin/elastica": "Allow sending log messages to an Elastic Search server"
->>>>>>> 4856e86e
-            },
-            "type": "library",
-            "extra": {
-                "branch-alias": {
-<<<<<<< HEAD
-                    "dev-master": "1.9-dev"
-=======
+            },
+            "type": "library",
+            "extra": {
+                "branch-alias": {
                     "dev-master": "2.x-dev"
->>>>>>> 4856e86e
-                }
-            },
-            "autoload": {
-                "psr-4": {
-<<<<<<< HEAD
-                    "Faker\\": "src/Faker/"
-=======
+                }
+            },
+            "autoload": {
+                "psr-4": {
                     "Monolog\\": "src/Monolog"
->>>>>>> 4856e86e
-                }
-            },
-            "notification-url": "https://packagist.org/downloads/",
-            "license": [
-                "MIT"
-            ],
-            "authors": [
-                {
-<<<<<<< HEAD
-                    "name": "François Zaninotto"
-                }
-            ],
-            "description": "Faker is a PHP library that generates fake data for you.",
-            "keywords": [
-                "data",
-                "faker",
-                "fixtures"
-            ],
-            "time": "2019-12-12T13:22:17+00:00"
-=======
+                }
+            },
+            "notification-url": "https://packagist.org/downloads/",
+            "license": [
+                "MIT"
+            ],
+            "authors": [
+                {
                     "name": "Jordi Boggiano",
                     "email": "j.boggiano@seld.be",
                     "homepage": "http://seld.be"
@@ -194,7 +197,6 @@
                 "psr-3"
             ],
             "time": "2019-12-20T14:22:59+00:00"
->>>>>>> 4856e86e
         },
         {
             "name": "nesbot/carbon",
